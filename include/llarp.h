--- conflicted
+++ resolved
@@ -51,13 +51,10 @@
 struct llarp_rc *
 llarp_main_getDatabase(struct llarp_main *ptr, byte_t *pk);
 
-<<<<<<< HEAD
-=======
 /// get RC from DHT
 void
 llarp_main_queryDHT(struct llarp_main *ptr, struct llarp_router_lookup_job *job);
 
->>>>>>> 3a36f42e
 void
 llarp_main_free(struct llarp_main *ptr);
 
