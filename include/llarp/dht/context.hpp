#ifndef LLARP_DHT_CONTEXT_HPP
#define LLARP_DHT_CONTEXT_HPP

#include <llarp/dht.h>
#include <llarp/router.h>
#include <llarp/dht/bucket.hpp>
#include <llarp/dht/key.hpp>
#include <llarp/dht/message.hpp>
#include <llarp/dht/messages/findintro.hpp>
#include <llarp/dht/node.hpp>
#include <llarp/service/IntroSet.hpp>

#include <set>

namespace llarp
{
  namespace dht
  {
    struct TXOwner
    {
      Key_t node;
      uint64_t txid = 0;

      TXOwner() = default;

      TXOwner(const Key_t& k, uint64_t id) : node(k), txid(id)
      {
      }

      bool
      operator==(const TXOwner& other) const
      {
        return txid == other.txid && node == other.node;
      }
      bool
      operator<(const TXOwner& other) const
      {
        return txid < other.txid || node < other.node;
      }

      struct Hash
      {
        std::size_t
        operator()(TXOwner const& o) const noexcept
        {
          std::size_t sz2;
          memcpy(&sz2, &o.node[0], sizeof(std::size_t));
          return o.txid ^ (sz2 << 1);
        }
      };
    };

    struct Context;

    template < typename K, typename V >
    struct TX
    {
      TX(const TXOwner& asker, const K& k, Context* p)
          : target(k), whoasked(asker)
      {
        parent = p;
      }

      virtual ~TX(){};

      K target;
      Context* parent;
      std::set< Key_t > peersAsked;
      std::vector< V > valuesFound;
      TXOwner whoasked;

      virtual bool
      Validate(const V& value) const = 0;

      void
      OnFound(const Key_t& askedPeer, const V& value)
      {
        peersAsked.insert(askedPeer);
        if(Validate(value))
          valuesFound.push_back(value);
      }

      virtual void
      Start(const TXOwner& peer) = 0;

      virtual bool
      GetNextPeer(Key_t& next, const std::set< Key_t >& exclude) = 0;

      virtual void
      DoNextRequest(const Key_t& peer) = 0;

      /// return true if we want to persist this tx
      bool
      AskNextPeer(const Key_t& prevPeer)
      {
        peersAsked.insert(prevPeer);
        Key_t peer;
        if(!GetNextPeer(peer, peersAsked))
        {
          // no more peers
          SendReply();
          return false;
        }
        DoNextRequest(peer);
        return true;
      }

      virtual void
      SendReply() = 0;
    };

    typedef std::function< void(const std::vector< service::IntroSet >&) >
        IntroSetLookupHandler;

    typedef std::function< void(const std::vector< RouterContact >&) >
        RouterLookupHandler;

    struct Context
    {
      Context();
      ~Context();

      llarp_crypto*
      Crypto();

      /// on behalf of whoasked request introset for target from dht router with
      /// key askpeer
      void
      LookupIntroSetRecursive(const service::Address& target,
                              const Key_t& whoasked, uint64_t whoaskedTX,
                              const Key_t& askpeer, uint64_t R,
                              IntroSetLookupHandler result = nullptr);

      void
      LookupIntroSetIterative(const service::Address& target,
                              const Key_t& whoasked, uint64_t whoaskedTX,
                              const Key_t& askpeer,
                              IntroSetLookupHandler result = nullptr);

      /// on behalf of whoasked request router with public key target from dht
      /// router with key askpeer
      void
      LookupRouterRecursive(const RouterID& target, const Key_t& whoasked,
                            uint64_t whoaskedTX, const Key_t& askpeer,
                            RouterLookupHandler result = nullptr);

      bool
      LookupRouter(const RouterID& target, RouterLookupHandler result)
      {
        Key_t askpeer;
        if(!nodes->FindClosest(target.data(), askpeer))
          return false;
        LookupRouterRecursive(target, OurKey(), 0, askpeer, result);
        return true;
      }

      bool
      HasRouterLookup(const RouterID& target) const
      {
        return pendingRouterLookups.HasLookupFor(target);
      }

      /// on behalf of whoasked request introsets with tag from dht router with
      /// key askpeer with Recursion depth R
      void
      LookupTagRecursive(const service::Tag& tag, const Key_t& whoasked,
                         uint64_t whoaskedTX, const Key_t& askpeer, uint64_t R);

      /// issue dht lookup for tag via askpeer and send reply to local path
      void
      LookupTagForPath(const service::Tag& tag, uint64_t txid,
                       const llarp::PathID_t& path, const Key_t& askpeer);

      /// issue dht lookup for router via askpeer and send reply to local path
      void
      LookupRouterForPath(const RouterID& target, uint64_t txid,
                          const llarp::PathID_t& path, const Key_t& askpeer);

      /// issue dht lookup for introset for addr via askpeer and send reply to
      /// local path
      void
      LookupIntroSetForPath(const service::Address& addr, uint64_t txid,
                            const llarp::PathID_t& path, const Key_t& askpeer);

      /// send a dht message to peer, if keepalive is true then keep the session
      /// with that peer alive for 10 seconds
      void
      DHTSendTo(const Key_t& peer, IMessage* msg, bool keepalive = true);

      /// get routers closest to target excluding requester
      bool
      HandleExploritoryRouterLookup(
          const Key_t& requester, uint64_t txid, const RouterID& target,
          std::vector< std::unique_ptr< IMessage > >& reply);

      std::set< service::IntroSet >
      FindRandomIntroSetsWithTagExcluding(
          const service::Tag& tag, size_t max = 2,
          const std::set< service::IntroSet >& excludes = {});

      /// handle rc lookup from requester for target
      void
      LookupRouterRelayed(const Key_t& requester, uint64_t txid,
                          const Key_t& target, bool recursive,
                          std::vector< std::unique_ptr< IMessage > >& replies);

      /// relay a dht messeage from a local path to the main network
      bool
      RelayRequestForPath(const llarp::PathID_t& localPath,
                          const IMessage* msg);

      /// send introset to peer from source with S counter and excluding peers
      void
      PropagateIntroSetTo(const Key_t& source, uint64_t sourceTX,
                          const service::IntroSet& introset, const Key_t& peer,
                          uint64_t S, const std::set< Key_t >& exclude);

      /// initialize dht context and explore every exploreInterval milliseconds
      void
      Init(const Key_t& us, llarp_router* router, llarp_time_t exploreInterval);

      /// get localally stored introset by service address
      const llarp::service::IntroSet*
      GetIntroSetByServiceAddress(const llarp::service::Address& addr) const;

      static void
      handle_cleaner_timer(void* user, uint64_t orig, uint64_t left);

      static void
      handle_explore_timer(void* user, uint64_t orig, uint64_t left);

      /// explore dht for new routers
      void
      Explore(size_t N = 3);

      llarp_router* router = nullptr;
      // for router contacts
      Bucket< RCNode >* nodes = nullptr;

      // for introduction sets
      Bucket< ISNode >* services = nullptr;
      bool allowTransit          = false;

      const Key_t&
      OurKey() const
      {
        return ourKey;
      }

      template < typename K, typename V, typename K_Hash,
                 llarp_time_t requestTimeoutMS = 5000UL >
      struct TXHolder
      {
        // tx who are waiting for a reply for each key
        std::unordered_multimap< K, TXOwner, K_Hash > waiting;
        // tx timesouts by key
        std::unordered_map< K, llarp_time_t, K_Hash > timeouts;
        // maps remote peer with tx to handle reply from them
        std::unordered_map< TXOwner, std::unique_ptr< TX< K, V > >,
                            TXOwner::Hash >
            tx;

        const TX< K, V >*
        GetPendingLookupFrom(const TXOwner& owner) const
        {
          auto itr = tx.find(owner);
          if(itr == tx.end())
            return nullptr;
          else
            return itr->second.get();
        }

        bool
        HasLookupFor(const K& target) const
        {
          return timeouts.find(target) != timeouts.end();
        }

        bool
        HasPendingLookupFrom(const TXOwner& owner) const
        {
          return GetPendingLookupFrom(owner) != nullptr;
        }

        void
        NewTX(const TXOwner& owner, const K& k, TX< K, V >* t,
              bool forceStart = true)
        {
          tx.emplace(owner, std::unique_ptr< TX< K, V > >(t));
          auto n = waiting.count(k);
          waiting.insert(std::make_pair(k, owner));

          auto itr = timeouts.find(k);
          if(itr == timeouts.end())
          {
            timeouts.insert(
                std::make_pair(k, llarp_time_now_ms() + requestTimeoutMS));
          }
          if(forceStart || n == 0)
            t->Start(owner);
        }

        /// mark tx as not fond
        void
        NotFound(const TXOwner& from)
        {
          bool sendReply = true;
          auto txitr     = tx.find(from);
          if(txitr == tx.end())
            return;

          // ask for next peer
          if(txitr->second->AskNextPeer(from.node))
            sendReply = false;
          llarp::LogWarn("Target key ", txitr->second->target);
          Inform(from, txitr->second->target, {}, sendReply, sendReply);
        }

        void
        Found(const TXOwner& from, const K& k, const std::vector< V >& values)
        {
          Inform(from, k, values, true);
        }

        /// inform all watches for key of values found
        void
<<<<<<< HEAD
        Inform(const TXOwner& from, const K key, std::vector< V > values,
=======
        Inform(TXOwner from, K key, std::vector< V > values,
>>>>>>> b4dbca68
               bool sendreply = false, bool removeTimeouts = true)
        {
          llarp::LogWarn("Our key ", key);
          auto range = waiting.equal_range(key);
          auto itr   = range.first;
          while(itr != range.second)
          {
            auto txitr = tx.find(itr->second);
            if(txitr != tx.end())
            {
              for(const auto& value : values)
                txitr->second->OnFound(from.node, value);
              if(sendreply)
              {
                txitr->second->SendReply();
                tx.erase(txitr);
                itr = waiting.erase(itr);
                continue;
              }
            }
            ++itr;
          }
          llarp::LogWarn("Our key2 ", key);

<<<<<<< HEAD
          llarp::LogWarn("Waiting items ", waiting.size());
          if(sendreply)
          {
            /*
            // attempt to fix double free
            for(auto it = begin(waiting); it != end(waiting);)
            {
              if(it->first == key)
              {
                it = waiting.erase(it);  // previously this was something like
                                         // m_map.erase(it++);
                break;
              }
              else
                ++it;
            }
            */
            waiting.erase(key);
          }

=======
>>>>>>> b4dbca68
          if(removeTimeouts)
            timeouts.erase(key);
        }

        void
        Expire(llarp_time_t now)
        {
          auto itr = timeouts.begin();
          while(itr != timeouts.end())
          {
            if(now > itr->second && now - itr->second >= requestTimeoutMS)
            {
              Inform(TXOwner{}, itr->first, {}, true, false);
              itr = timeouts.erase(itr);
            }
            else
              ++itr;
          }
        }
      };

      TXHolder< service::Address, service::IntroSet, service::Address::Hash >
          pendingIntrosetLookups;

      TXHolder< service::Tag, service::IntroSet, service::Tag::Hash >
          pendingTagLookups;

      TXHolder< RouterID, RouterContact, RouterID::Hash > pendingRouterLookups;

      TXHolder< RouterID, RouterID, RouterID::Hash > pendingExploreLookups;

      uint64_t
      NextID()
      {
        return ++ids;
      }

     private:
      void
      ExploreNetworkVia(const Key_t& peer);

      void
      ScheduleCleanupTimer();

      void
      CleanupTX();

      uint64_t ids;

      Key_t ourKey;
    };  // namespace llarp
  }     // namespace dht
}  // namespace llarp

struct llarp_dht_context
{
  llarp::dht::Context impl;
  llarp_router* parent;
  llarp_dht_context(llarp_router* router);
};

#endif<|MERGE_RESOLUTION|>--- conflicted
+++ resolved
@@ -324,14 +324,9 @@
 
         /// inform all watches for key of values found
         void
-<<<<<<< HEAD
-        Inform(const TXOwner& from, const K key, std::vector< V > values,
-=======
         Inform(TXOwner from, K key, std::vector< V > values,
->>>>>>> b4dbca68
                bool sendreply = false, bool removeTimeouts = true)
         {
-          llarp::LogWarn("Our key ", key);
           auto range = waiting.equal_range(key);
           auto itr   = range.first;
           while(itr != range.second)
@@ -351,31 +346,10 @@
             }
             ++itr;
           }
-          llarp::LogWarn("Our key2 ", key);
-
-<<<<<<< HEAD
-          llarp::LogWarn("Waiting items ", waiting.size());
-          if(sendreply)
-          {
-            /*
-            // attempt to fix double free
-            for(auto it = begin(waiting); it != end(waiting);)
-            {
-              if(it->first == key)
-              {
-                it = waiting.erase(it);  // previously this was something like
-                                         // m_map.erase(it++);
-                break;
-              }
-              else
-                ++it;
-            }
-            */
-            waiting.erase(key);
-          }
-
-=======
->>>>>>> b4dbca68
+
+          //if(sendreply)
+            //waiting.erase(key);
+
           if(removeTimeouts)
             timeouts.erase(key);
         }
