--- conflicted
+++ resolved
@@ -16,11 +16,7 @@
     - CCACHE_DIR=$HOME/.ccache
     - BASE_OUTDIR=$TRAVIS_BUILD_DIR/out
     - SDK_URL=https://bitcoincore.org/depends-sources/sdks
-<<<<<<< HEAD
-    - DOCKER_PACKAGES="build-essential cmake git libcap-dev bsdmainutils curl libuv1-dev git ca-certificates ccache"
-=======
-    - DOCKER_PACKAGES="build-essential cmake git libcap-dev bsdmainutils ninja-build curl git ca-certificates ccache"
->>>>>>> a33dbce6
+    - DOCKER_PACKAGES="build-essential cmake git libcap-dev bsdmainutils ninja-build curl git ca-certificates ccache libuv1-dev"
   matrix:
       #- HOST=x86_64-w64-mingw32
       - HOST=x86_64-unknown-linux-gnu STATIC_LINK=OFF
