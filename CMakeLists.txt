--- conflicted
+++ resolved
@@ -149,7 +149,7 @@
 if(JEMALLOC)
   set(MALLOC_LIB jemalloc)
 endif()
-  
+
 set(LIBS ${SODIUM_LIB} ${THREAD_LIB} ${MALLOC_LIB})
 if(HAVE_CXX17_FILESYSTEM)
   set(LIBS ${LIBS} stdc++fs)
@@ -200,7 +200,7 @@
   ${TT_ROOT}/tuntap_log.cpp
   ${LIBTUNTAP_IMPL})
   if (UNIX)
-  set(LIBTUNTAP_SRC 
+  set(LIBTUNTAP_SRC
     ${TT_ROOT}/tuntap-unix.c
     ${LIBTUNTAP_SRC_BASE})
   endif()
@@ -261,7 +261,7 @@
   ${ANDROID_PLATFORM_SRC}
 # process isolation implementation
   ${ISOLATE_PROC_SRC}
-# tun   
+# tun
   ${LIBTUNTAP_SRC}
 # win32 inline procs
   llarp/win32_inet.c
@@ -442,10 +442,8 @@
 include_directories(llarp)
 include_directories(include)
 include_directories(vendor/cppbackport-master/lib)
-<<<<<<< HEAD
+# Neuro Linux box hack:
 include_directories(/usr/local/include)
-=======
->>>>>>> 11718d95
 include_directories(${sodium_INCLUDE_DIR})
 
 if (WIN32 AND NOT MINGW)
