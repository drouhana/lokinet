#include <llarp.h>
#include <signal.h>
#include "logger.hpp"

#include <getopt.h>
#include <llarp/router_contact.h>
#include <llarp/time.h>
#include <fstream>
#include "buffer.hpp"
#include "crypto.hpp"
#include "fs.hpp"
#include "net.hpp"
#include "router.hpp"

struct llarp_main *ctx = 0;

llarp_main *sllarp = nullptr;

void
handle_signal(int sig)
{
  if(ctx)
    llarp_main_signal(ctx, sig);
}

#ifndef TESTNET
#define TESTNET 0
#endif

bool
printNode(struct llarp_nodedb_iter *iter)
{
  char ftmp[68] = {0};
  const char *hexname =
      llarp::HexEncode< llarp::PubKey, decltype(ftmp) >(iter->rc->pubkey, ftmp);

  printf("[%zu]=>[%s]\n", iter->index, hexname);
  return false;
}

bool
aiLister(struct llarp_ai_list_iter *request, struct llarp_ai *addr)
{
  static size_t count = 0;
  count++;
  llarp::Addr a(*addr);
  std::cout << "AddressInfo " << count << ": " << a << std::endl;
  return true;
}

void displayRC(llarp_rc *rc)
{
  char ftmp[68] = {0};
  const char *hexPubSigKey =
  llarp::HexEncode< llarp::PubKey, decltype(ftmp) >(rc->pubkey, ftmp);
  printf("PubSigKey [%s]\n", hexPubSigKey);
  
  struct llarp_ai_list_iter iter;
  // iter.user
  iter.visit = &aiLister;
  llarp_ai_list_iterate(rc->addrs, &iter);
}

// fwd declr
struct check_online_request;

void
HandleDHTLocate(llarp_router_lookup_job *job)
{
  llarp::LogInfo("DHT result: ", job->found ? "found" : "not found");
  if (job->found)
  {
    // save to nodedb?
    displayRC(&job->result);
  }
  // shutdown router

  // well because we're in the gotroutermessage, we can't sigint because we'll deadlock because we're session locked
  //llarp_main_signal(ctx, SIGINT);

  // llarp_timer_run(logic->timer, logic->thread);
  // we'll we don't want logic thread
  // but we want to switch back to the main thread
  //llarp_logic_stop();
  // still need to exit this logic thread...
  llarp_main_abort(ctx);
}

int
main(int argc, char *argv[])
{
  // take -c to set location of daemon.ini
  // take -o to set log level
  // --generate-blank /path/to/file.signed
  // --update-ifs /path/to/file.signed
  // --key /path/to/long_term_identity.key
  // --import
  // --export

  // --generate /path/to/file.signed
  // --update /path/to/file.signed
  // printf("has [%d]options\n", argc);
  if(argc < 2)
  {
    printf(
        "please specify: \n"
        "--generate  with a path to a router contact file\n"
        "--update    with a path to a router contact file\n"
        "--list      \n"
        "--import    with a path to a router contact file\n"
        "--export    a hex formatted public key\n"
        "--locate    a hex formatted public key"
        "--localInfo \n"
        "--read      with a path to a router contact file\n"
        "\n");
    return 0;
  }
  bool genMode    = false;
  bool updMode    = false;
  bool listMode   = false;
  bool importMode = false;
  bool exportMode = false;
  bool locateMode = false;
  bool localMode  = false;
  bool readMode   = false;
  int c;
  char *conffname;
  char defaultConfName[] = "daemon.ini";
  conffname              = defaultConfName;
  char *rcfname;
  char defaultRcName[]     = "other.signed";
  rcfname                  = defaultRcName;
  bool haveRequiredOptions = false;
  while(1)
  {
    static struct option long_options[] = {
        {"config", required_argument, 0, 'c'},
        {"logLevel", required_argument, 0, 'o'},
        {"generate", required_argument, 0, 'g'},
        {"update", required_argument, 0, 'u'},
        {"list", no_argument, 0, 'l'},
        {"import", required_argument, 0, 'i'},
        {"export", required_argument, 0, 'e'},
        {"locate", required_argument, 0, 'q'},
        {"localInfo", no_argument, 0, 'n'},
        {"read", required_argument, 0, 'r'},
        {0, 0, 0, 0}};
    int option_index = 0;
    c = getopt_long(argc, argv, "c:o:g:lu:i:e:q:nr:", long_options, &option_index);
    if(c == -1)
      break;
    switch(c)
    {
      case 0:
        break;
      case 'c':
        conffname = optarg;
        break;
      case 'o':
        if (strncmp(optarg, "debug", std::min(strlen(optarg), static_cast<unsigned long>(5)))==0)
        {
          llarp::SetLogLevel(llarp::eLogDebug);
        }
        else
        if (strncmp(optarg, "info", std::min(strlen(optarg), static_cast<unsigned long>(4)))==0)
        {
            llarp::SetLogLevel(llarp::eLogInfo);
        }
        else
        if (strncmp(optarg, "warn", std::min(strlen(optarg), static_cast<unsigned long>(4)))==0)
        {
          llarp::SetLogLevel(llarp::eLogWarn);
        }
        else
        if (strncmp(optarg, "error", std::min(strlen(optarg), static_cast<unsigned long>(5)))==0)
        {
          llarp::SetLogLevel(llarp::eLogError);
        }
        break;
      case 'l':
        haveRequiredOptions = true;
        listMode            = true;
        break;
      case 'i':
        // printf ("option -g with value `%s'\n", optarg);
        rcfname             = optarg;
        haveRequiredOptions = true;
        importMode          = true;
        break;
      case 'e':
        // printf ("option -g with value `%s'\n", optarg);
        rcfname             = optarg;
        haveRequiredOptions = true;
        exportMode          = true;
        break;
      case 'q':
        // printf ("option -g with value `%s'\n", optarg);
        rcfname             = optarg;
        haveRequiredOptions = true;
        locateMode          = true;
        break;
      case 'g':
        // printf ("option -g with value `%s'\n", optarg);
        rcfname             = optarg;
        haveRequiredOptions = true;
        genMode             = true;
        break;
      case 'u':
        // printf ("option -u with value `%s'\n", optarg);
        rcfname             = optarg;
        haveRequiredOptions = true;
        updMode             = true;
        break;
      case 'n':
        haveRequiredOptions = true;
        localMode           = true;
        break;
      case 'r':
        rcfname             = optarg;
        haveRequiredOptions = true;
        readMode            = true;
        break;
      default:
        abort();
    }
  }
  if(!haveRequiredOptions)
  {
    llarp::LogError("Parameters dont all have their required parameters.\n");
    return 0;
  }
  printf("parsed options\n");
  if(!genMode && !updMode && !listMode && !importMode && !exportMode
     && !locateMode && !localMode && !readMode)
  {
    llarp::LogError(
        "I don't know what to do, no generate or update parameter\n");
    return 0;
  }

  ctx = llarp_main_init(conffname, !TESTNET);
  if(!ctx)
  {
    llarp::LogError("Cant set up context");
    return 0;
  }
  signal(SIGINT, handle_signal);

  llarp_rc tmp;
  if(genMode)
  {
    printf("Creating [%s]\n", rcfname);
    // Jeff wanted tmp to be stack created
    // do we still need to zero it out?
    llarp_rc_clear(&tmp);
    // if we zero it out then
    // allocate fresh pointers that the bencoder can expect to be ready
    tmp.addrs = llarp_ai_list_new();
    tmp.exits = llarp_xi_list_new();
    // set updated timestamp
    tmp.last_updated = llarp_time_now_ms();
    // load longterm identity
    llarp_crypto crypt;
    llarp_crypto_libsodium_init(&crypt);

    // which is in daemon.ini config: router.encryption-privkey (defaults
    // "encryption.key")
    fs::path encryption_keyfile = "encryption.key";
    llarp::SecretKey encryption;
    llarp_findOrCreateEncryption(&crypt, encryption_keyfile.c_str(),
                                 &encryption);
    llarp_rc_set_pubenckey(&tmp, llarp::seckey_topublic(encryption));

    // get identity public sig key
    fs::path ident_keyfile = "identity.key";
    byte_t identity[SECKEYSIZE];
    llarp_findOrCreateIdentity(&crypt, ident_keyfile.c_str(), identity);
    llarp_rc_set_pubsigkey(&tmp, llarp::seckey_topublic(identity));

    // this causes a segfault
    llarp_rc_sign(&crypt, identity, &tmp);
    // set filename
    fs::path our_rc_file = rcfname;
    // write file
    llarp_rc_write(&tmp, our_rc_file.c_str());
    // release memory for tmp lists
    llarp_rc_free(&tmp);
  }
  if(updMode)
  {
    printf("rcutil.cpp - Loading [%s]\n", rcfname);
    llarp_rc *rc = llarp_rc_read(rcfname);

    // set updated timestamp
    rc->last_updated = llarp_time_now_ms();
    // load longterm identity
    llarp_crypto crypt;
    llarp_crypto_libsodium_init(&crypt);
    fs::path ident_keyfile = "identity.key";
    byte_t identity[SECKEYSIZE];
    llarp_findOrCreateIdentity(&crypt, ident_keyfile.c_str(), identity);
    // get identity public key
    uint8_t *pubkey = llarp::seckey_topublic(identity);
    llarp_rc_set_pubsigkey(rc, pubkey);
    llarp_rc_sign(&crypt, identity, rc);

    // set filename
    fs::path our_rc_file_out = "update_debug.rc";
    // write file
    llarp_rc_write(&tmp, our_rc_file_out.c_str());
  }
  if(listMode)
  {
    llarp_main_loadDatabase(ctx);
    llarp_nodedb_iter iter;
    iter.visit = printNode;
    llarp_main_iterateDatabase(ctx, iter);
  }
  if(importMode)
  {
    llarp_main_loadDatabase(ctx);
    llarp::LogInfo("Loading ", rcfname);
    llarp_rc *rc = llarp_rc_read(rcfname);
    if(!rc)
    {
      llarp::LogError("Can't load RC");
      return 0;
    }
    llarp_main_putDatabase(ctx, rc);
  }
  if(exportMode)
  {
    llarp_main_loadDatabase(ctx);
    // llarp::LogInfo("Looking for string: ", rcfname);

    llarp::PubKey binaryPK;
    llarp::HexDecode(rcfname, binaryPK.data());

    llarp::LogInfo("Looking for binary: ", binaryPK);
    struct llarp_rc *rc = llarp_main_getDatabase(ctx, binaryPK.data());
    if(!rc)
    {
      llarp::LogError("Can't load RC from database");
    }
    std::string filename(rcfname);
    filename.append(".signed");
    llarp::LogInfo("Writing out: ", filename);
    llarp_rc_write(rc, filename.c_str());
  }
  if(locateMode)
  {
    llarp::LogInfo("Going online");
    llarp_main_setup(ctx);

    llarp::PubKey binaryPK;
    llarp::HexDecode(rcfname, binaryPK.data());

<<<<<<< HEAD
    //llarp::SetLogLevel(llarp::eLogDebug);

    llarp::LogInfo("Queueing job");
=======
    llarp::Info("Queueing job");
>>>>>>> ccc63008
    llarp_router_lookup_job *job = new llarp_router_lookup_job;
    job->iterative               = true;
    job->found                   = false;
    job->hook                    = &HandleDHTLocate;
    llarp_rc_new(&job->result);
    memcpy(job->target, binaryPK, PUBKEYSIZE);  // set job's target

    // create query DHT request
    check_online_request *request = new check_online_request;
    request->ptr                  = ctx;
    request->job                  = job;
    request->online               = false;
    request->nodes                = 0;
    request->first                = false;
    llarp_main_queryDHT(request);

    llarp::LogInfo("Processing");
    // run system and wait
    llarp_main_run(ctx);
  }
  if(localMode)
  {
<<<<<<< HEAD
    // llarp::LogInfo("find our local rc file");

    // llarp_rc *rc = llarp_rc_read("router.signed");
=======
>>>>>>> ccc63008
    llarp_rc *rc  = llarp_main_getLocalRC(ctx);
    displayRC(rc);
  }
  if(readMode)
  {
    llarp_rc *rc = llarp_rc_read(rcfname);
    displayRC(rc);
  }
  // it's a unique_ptr, should clean up itself
  //llarp_main_free(ctx);
  return 1;  // success
}<|MERGE_RESOLUTION|>--- conflicted
+++ resolved
@@ -54,7 +54,7 @@
   const char *hexPubSigKey =
   llarp::HexEncode< llarp::PubKey, decltype(ftmp) >(rc->pubkey, ftmp);
   printf("PubSigKey [%s]\n", hexPubSigKey);
-  
+
   struct llarp_ai_list_iter iter;
   // iter.user
   iter.visit = &aiLister;
@@ -355,13 +355,7 @@
     llarp::PubKey binaryPK;
     llarp::HexDecode(rcfname, binaryPK.data());
 
-<<<<<<< HEAD
-    //llarp::SetLogLevel(llarp::eLogDebug);
-
     llarp::LogInfo("Queueing job");
-=======
-    llarp::Info("Queueing job");
->>>>>>> ccc63008
     llarp_router_lookup_job *job = new llarp_router_lookup_job;
     job->iterative               = true;
     job->found                   = false;
@@ -384,12 +378,6 @@
   }
   if(localMode)
   {
-<<<<<<< HEAD
-    // llarp::LogInfo("find our local rc file");
-
-    // llarp_rc *rc = llarp_rc_read("router.signed");
-=======
->>>>>>> ccc63008
     llarp_rc *rc  = llarp_main_getLocalRC(ctx);
     displayRC(rc);
   }
