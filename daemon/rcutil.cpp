#include <llarp.h>
#include <signal.h>
#include "logger.hpp"

struct llarp_main *ctx = 0;

llarp_main *sllarp = nullptr;

void
handle_signal(int sig)
{
  if(ctx)
    llarp_main_signal(ctx, sig);
}

#ifndef TESTNET
#define TESTNET 0
#endif

#include <getopt.h>
#include <llarp/router_contact.h>
#include <llarp/time.h>
#include <fstream>
#include "buffer.hpp"
#include "crypto.hpp"
#include "fs.hpp"
#include "router.hpp"

bool
printNode(struct llarp_nodedb_iter *iter)
{
  char ftmp[68] = {0};
  const char *hexname =
      llarp::HexEncode< llarp::PubKey, decltype(ftmp) >(iter->rc->pubkey, ftmp);

  printf("[%zu]=>[%s]\n", iter->index, hexname);
  return false;
}

<<<<<<< HEAD
=======
void HandleDHTLocate(llarp_router_lookup_job *job) {
  llarp::Info("DHT result: ", job->found ? "found" : "not found");
  // save to nodedb?
}

>>>>>>> 3a36f42e
int
main(int argc, char *argv[])
{
  // take -c to set location of daemon.ini
  // --generate-blank /path/to/file.signed
  // --update-ifs /path/to/file.signed
  // --key /path/to/long_term_identity.key
  // --import
  // --export

  // --generate /path/to/file.signed
  // --update /path/to/file.signed
  // printf("has [%d]options\n", argc);
  if(argc < 2)
  {
    printf(
        "please specify: \n"
        "--generate with a path to a router contact file\n"
        "--update   with a path to a router contact file\n"
        "--list     \n"
        "--import   with a path to a router contact file\n"
        "--export   a hex formatted public key\n"
        "--locate   a hex formatted public key"
        "\n");
    return 0;
  }
  bool genMode    = false;
  bool updMode    = false;
  bool listMode   = false;
  bool importMode = false;
  bool exportMode = false;
  bool locateMode = false;
  int c;
  char *conffname;
  char defaultConfName[] = "daemon.ini";
  conffname              = defaultConfName;
  char *rcfname;
  char defaultRcName[]     = "other.signed";
  rcfname                  = defaultRcName;
  bool haveRequiredOptions = false;
  while(1)
  {
    static struct option long_options[] = {
        {"config", required_argument, 0, 'c'},
        {"generate", required_argument, 0, 'g'},
        {"update", required_argument, 0, 'u'},
        {"list", no_argument, 0, 'l'},
        {"import", required_argument, 0, 'i'},
        {"export", required_argument, 0, 'e'},
        {"locate", required_argument, 0, 'q'},
        {0, 0, 0, 0}};
    int option_index = 0;
    c = getopt_long(argc, argv, "cgluieq", long_options, &option_index);
    if(c == -1)
      break;
    switch(c)
    {
      case 0:
        break;
      case 'c':
        conffname = optarg;
        break;
      case 'l':
        haveRequiredOptions = true;
        listMode            = true;
        break;
      case 'i':
        // printf ("option -g with value `%s'\n", optarg);
        rcfname             = optarg;
        haveRequiredOptions = true;
        importMode          = true;
        break;
      case 'e':
        // printf ("option -g with value `%s'\n", optarg);
        rcfname             = optarg;
        haveRequiredOptions = true;
        exportMode          = true;
        break;
      case 'q':
        // printf ("option -g with value `%s'\n", optarg);
        rcfname = optarg;
        haveRequiredOptions = true;
        locateMode = true;
        break;
      case 'g':
        // printf ("option -g with value `%s'\n", optarg);
        rcfname             = optarg;
        haveRequiredOptions = true;
        genMode             = true;
        break;
      case 'u':
        // printf ("option -u with value `%s'\n", optarg);
        rcfname             = optarg;
        haveRequiredOptions = true;
        updMode             = true;
        break;
      default:
        abort();
    }
  }
  if(!haveRequiredOptions)
  {
    llarp::Error("Parameters dont all have their required parameters.\n");
    return 0;
  }
  printf("parsed options\n");
<<<<<<< HEAD
  if(!genMode && !updMode && !listMode && !importMode && !exportMode)
=======
  if(!genMode && !updMode && !listMode &&!importMode && !exportMode && !locateMode)
>>>>>>> 3a36f42e
  {
    llarp::Error("I don't know what to do, no generate or update parameter\n");
    return 0;
  }

  ctx = llarp_main_init(conffname, !TESTNET);
  if(!ctx)
  {
    llarp::Error("Cant set up context");
    return 0;
  }
  signal(SIGINT, handle_signal);

  llarp_rc tmp;
  if(genMode)
  {
    printf("Creating [%s]\n", rcfname);
    // Jeff wanted tmp to be stack created
    // do we still need to zero it out?
    llarp_rc_clear(&tmp);
    // if we zero it out then
    // allocate fresh pointers that the bencoder can expect to be ready
    tmp.addrs = llarp_ai_list_new();
    tmp.exits = llarp_xi_list_new();
    // set updated timestamp
    tmp.last_updated = llarp_time_now_ms();
    // load longterm identity
    llarp_crypto crypt;
    llarp_crypto_libsodium_init(&crypt);

    // which is in daemon.ini config: router.encryption-privkey (defaults
    // "encryption.key")
    fs::path encryption_keyfile = "encryption.key";
    llarp::SecretKey encryption;
    llarp_findOrCreateEncryption(&crypt, encryption_keyfile.c_str(),
                                 &encryption);
    llarp_rc_set_pubenckey(&tmp, llarp::seckey_topublic(encryption));

    // get identity public sig key
    fs::path ident_keyfile = "identity.key";
    byte_t identity[SECKEYSIZE];
    llarp_findOrCreateIdentity(&crypt, ident_keyfile.c_str(), identity);
    llarp_rc_set_pubsigkey(&tmp, llarp::seckey_topublic(identity));

    // this causes a segfault
    llarp_rc_sign(&crypt, identity, &tmp);
    // set filename
    fs::path our_rc_file = rcfname;
    // write file
    llarp_rc_write(&tmp, our_rc_file.c_str());
    // release memory for tmp lists
    llarp_rc_free(&tmp);
  }
  if(updMode)
  {
    printf("rcutil.cpp - Loading [%s]\n", rcfname);
    llarp_rc *rc = llarp_rc_read(rcfname);

    // set updated timestamp
    rc->last_updated = llarp_time_now_ms();
    // load longterm identity
    llarp_crypto crypt;
    llarp_crypto_libsodium_init(&crypt);
    fs::path ident_keyfile = "identity.key";
    byte_t identity[SECKEYSIZE];
    llarp_findOrCreateIdentity(&crypt, ident_keyfile.c_str(), identity);
    // get identity public key
    uint8_t *pubkey = llarp::seckey_topublic(identity);
    llarp_rc_set_pubsigkey(rc, pubkey);
    llarp_rc_sign(&crypt, identity, rc);

    // set filename
    fs::path our_rc_file_out = "update_debug.rc";
    // write file
    llarp_rc_write(&tmp, our_rc_file_out.c_str());
  }
  if(listMode)
  {
    llarp_main_loadDatabase(ctx);
    llarp_nodedb_iter iter;
    iter.visit = printNode;
    llarp_main_iterateDatabase(ctx, iter);
  }
  if(importMode)
  {
    llarp_main_loadDatabase(ctx);
    llarp::Info("Loading ", rcfname);
    llarp_rc *rc = llarp_rc_read(rcfname);
    if(!rc)
    {
      llarp::Error("Can't load RC");
      return 0;
    }
    llarp_main_putDatabase(ctx, rc);
  }
  if(exportMode)
  {
    llarp_main_loadDatabase(ctx);
    // llarp::Info("Looking for string: ", rcfname);

    llarp::PubKey binaryPK;
    llarp::HexDecode(rcfname, binaryPK.data());

    llarp::Info("Looking for binary: ", binaryPK);
    struct llarp_rc *rc = llarp_main_getDatabase(ctx, binaryPK.data());
    if(!rc)
    {
      llarp::Error("Can't load RC from database");
    }
    std::string filename(rcfname);
    filename.append(".signed");
    llarp::Info("Writing out: ", filename);
    llarp_rc_write(rc, filename.c_str());
  }
  if (locateMode) {
    llarp::Info("Going online");
    llarp_main_setup(ctx);

    llarp::PubKey binaryPK;
    llarp::HexDecode(rcfname, binaryPK.data());

    llarp::Info("Queueing job");
    llarp_router_lookup_job *job = new llarp_router_lookup_job;
    job->found = false;
    job->hook = &HandleDHTLocate;
    memcpy(job->target, binaryPK, PUBKEYSIZE); // set job's target
    llarp_main_queryDHT(ctx, job);

    llarp::Info("Processing");
    // run system and wait
    llarp_main_run(ctx);
  }
  llarp_main_free(ctx);
  return 1;  // success
}<|MERGE_RESOLUTION|>--- conflicted
+++ resolved
@@ -37,14 +37,11 @@
   return false;
 }
 
-<<<<<<< HEAD
-=======
 void HandleDHTLocate(llarp_router_lookup_job *job) {
   llarp::Info("DHT result: ", job->found ? "found" : "not found");
   // save to nodedb?
 }
 
->>>>>>> 3a36f42e
 int
 main(int argc, char *argv[])
 {
@@ -151,11 +148,7 @@
     return 0;
   }
   printf("parsed options\n");
-<<<<<<< HEAD
-  if(!genMode && !updMode && !listMode && !importMode && !exportMode)
-=======
-  if(!genMode && !updMode && !listMode &&!importMode && !exportMode && !locateMode)
->>>>>>> 3a36f42e
+  if(!genMode && !updMode && !listMode && !importMode && !exportMode && !locateMode)
   {
     llarp::Error("I don't know what to do, no generate or update parameter\n");
     return 0;
