--- conflicted
+++ resolved
@@ -63,13 +63,8 @@
       // build record
       LR_CommitRecord record;
       record.version     = LLARP_PROTO_VERSION;
-<<<<<<< HEAD
-      // FIXME: pathID was split into txID/rxID
-      //record.pathid      = hop.pathID;
-=======
       record.txid        = hop.txID;
       record.rxid        = hop.rxID;
->>>>>>> a5570e87
       record.tunnelNonce = hop.nonce;
       record.nextHop     = hop.upstream;
       record.commkey     = llarp::seckey_topublic(hop.commkey);
