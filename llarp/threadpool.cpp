#include "threadpool.hpp"
#include <pthread.h>
#include <cstring>

#include <llarp/time.h>
#include <queue>

#include "logger.hpp"

#if(__FreeBSD__)
#include <pthread_np.h>
#endif

namespace llarp
{
  namespace thread
  {
    Pool::Pool(size_t workers, const char *name)
    {
      stop = false;
      while(workers--)
      {
        threads.emplace_back([this, name] {
          if(name)
          {
#if(__APPLE__ && __MACH__)
            pthread_setname_np(name);
#elif(__FreeBSD__)
            pthread_set_name_np(pthread_self(), name);
#else
            pthread_setname_np(pthread_self(), name);
#endif
          }
          for(;;)
          {
            llarp_thread_job *job;
            {
              lock_t lock(this->queue_mutex);
              this->condition.wait(
                  lock, [this] { return this->stop || !this->jobs.empty(); });
              if(this->stop && this->jobs.empty())
                return;
              job = this->jobs.front();
              this->jobs.pop_front();
            }
            auto now = llarp_time_now_ms();
            // do work
            job->work(job->user);
            auto after = llarp_time_now_ms();
            auto dlt   = after - now;
            if(dlt > 10)
              llarp::LogWarn("work took ", dlt, " ms");
            delete job;
          }
        });
      }
    }

    void
    Pool::Stop()
    {
      {
        lock_t lock(queue_mutex);
        stop = true;
      }
      condition.notify_all();
    }

    void
    Pool::Join()
    {
      for(auto &t : threads)
        t.join();
      threads.clear();
      done.notify_all();
    }

    void
    Pool::QueueJob(const llarp_thread_job &job)
    {
      {
        lock_t lock(queue_mutex);

        // don't allow enqueueing after stopping the pool
        if(stop)
          return;

        jobs.push_back(new llarp_thread_job(job.user, job.work));
      }
      condition.notify_one();
    }

  }  // namespace thread
}  // namespace llarp

struct llarp_threadpool
{
  llarp::thread::Pool *impl;

  std::queue< llarp_thread_job > jobs;

  llarp_threadpool(int workers, const char *name)
      : impl(new llarp::thread::Pool(workers, name))
  {
  }

  llarp_threadpool() : impl(nullptr)
  {
  }
};

<<<<<<< HEAD
extern "C" {
=======
>>>>>>> 5676229a
struct llarp_threadpool *
llarp_init_threadpool(int workers, const char *name)
{
  if(workers > 0)
    return new llarp_threadpool(workers, name);
  else
    return nullptr;
}

struct llarp_threadpool *
llarp_init_same_process_threadpool()
{
  return new llarp_threadpool();
}

void
llarp_threadpool_join(struct llarp_threadpool *pool)
{
  llarp::LogDebug("threadpool join");
  if(pool->impl)
    pool->impl->Join();
}

void
llarp_threadpool_start(struct llarp_threadpool *pool)
{ /** no op */
}

void
llarp_threadpool_stop(struct llarp_threadpool *pool)
{
  llarp::LogDebug("threadpool stop");
  if(pool->impl)
    pool->impl->Stop();
}

void
llarp_threadpool_wait(struct llarp_threadpool *pool)
{
  std::mutex mtx;
  llarp::LogDebug("threadpool wait");
  if(pool->impl)
  {
    std::unique_lock< std::mutex > lock(mtx);
    pool->impl->done.wait(lock);
  }
}

void
llarp_threadpool_queue_job(struct llarp_threadpool *pool,
                           struct llarp_thread_job job)
{
  if(pool->impl)
    pool->impl->QueueJob(job);
  else
    pool->jobs.push(job);
}

void
llarp_threadpool_tick(struct llarp_threadpool *pool)
{
  while(pool->jobs.size())
  {
    auto &job = pool->jobs.front();
    job.work(job.user);
    pool->jobs.pop();
  }
}

void
llarp_free_threadpool(struct llarp_threadpool **pool)
{
  if(*pool)
  {
    delete *pool;
  }
  *pool = nullptr;
}<|MERGE_RESOLUTION|>--- conflicted
+++ resolved
@@ -109,10 +109,6 @@
   }
 };
 
-<<<<<<< HEAD
-extern "C" {
-=======
->>>>>>> 5676229a
 struct llarp_threadpool *
 llarp_init_threadpool(int workers, const char *name)
 {
