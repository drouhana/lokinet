--- conflicted
+++ resolved
@@ -830,11 +830,6 @@
           m_PendingRouters.emplace(router, RouterLookupJob(this, handler));
           return true;
         }
-<<<<<<< HEAD
-=======
-
-        LogError("failed to send request for router lookup");
->>>>>>> 96a4c027
       }
       return false;
     }
