#include <service/address.hpp>

#include <algorithm>

namespace llarp
{
  namespace service
  {
<<<<<<< HEAD
    const std::vector< std::string > Address::AllowedTLDs = {".loki", ".snode"};
=======
    const std::set< std::string > Address::AllowedTLDs = {".loki", ".snode"};
>>>>>>> 03865e76

    bool
    Address::PermitTLD(const char* tld)
    {
      std::string gtld(tld);
      std::transform(gtld.begin(), gtld.end(), gtld.begin(), ::tolower);
<<<<<<< HEAD
      for(const auto& allowed : AllowedTLDs)
        if(allowed == tld)
          return true;
      return false;
=======
      return AllowedTLDs.count(gtld) != 0;
>>>>>>> 03865e76
    }

    std::string
    Address::ToString(const char* tld) const
    {
      if(!PermitTLD(tld))
        return "";
      char tmp[(1 + 32) * 2] = {0};
      std::string str        = Base32Encode(*this, tmp);
      if(subdomain.size())
        str = subdomain + "." + str;
      return str + tld;
    }

    bool
    Address::FromString(const std::string& str, const char* tld)
    {
      if(!PermitTLD(tld))
        return false;
      static auto lowercase = [](const std::string s,
                                 bool stripDots) -> std::string {
        std::string ret(s.size(), ' ');
        std::transform(s.begin(), s.end(), ret.begin(),
                       [stripDots](const char& ch) -> char {
                         if(ch == '.' && stripDots)
<<<<<<< HEAD
                           return 0;
=======
                           return ' ';
>>>>>>> 03865e76
                         return ::tolower(ch);
                       });
        return ret.substr(0, ret.find_last_of(' '));
      };
      const auto pos = str.find_last_of('.');
      if(pos == std::string::npos)
        return false;
      if(str.substr(pos) != tld)
        return false;
      auto sub = str.substr(0, pos);
      // set subdomains if they are there
      const auto idx = sub.find_last_of('.');
      if(idx != std::string::npos)
      {
        subdomain = lowercase(sub.substr(0, idx), false);
        sub       = sub.substr(idx + 1);
      }
      // make sure it's lowercase
      return Base32Decode(lowercase(sub, true), *this);
    }
  }  // namespace service
}  // namespace llarp<|MERGE_RESOLUTION|>--- conflicted
+++ resolved
@@ -6,25 +6,14 @@
 {
   namespace service
   {
-<<<<<<< HEAD
-    const std::vector< std::string > Address::AllowedTLDs = {".loki", ".snode"};
-=======
     const std::set< std::string > Address::AllowedTLDs = {".loki", ".snode"};
->>>>>>> 03865e76
 
     bool
     Address::PermitTLD(const char* tld)
     {
       std::string gtld(tld);
       std::transform(gtld.begin(), gtld.end(), gtld.begin(), ::tolower);
-<<<<<<< HEAD
-      for(const auto& allowed : AllowedTLDs)
-        if(allowed == tld)
-          return true;
-      return false;
-=======
       return AllowedTLDs.count(gtld) != 0;
->>>>>>> 03865e76
     }
 
     std::string
@@ -50,11 +39,7 @@
         std::transform(s.begin(), s.end(), ret.begin(),
                        [stripDots](const char& ch) -> char {
                          if(ch == '.' && stripDots)
-<<<<<<< HEAD
-                           return 0;
-=======
                            return ' ';
->>>>>>> 03865e76
                          return ::tolower(ch);
                        });
         return ret.substr(0, ret.find_last_of(' '));
