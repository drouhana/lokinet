#include <llarp/dns_iptracker.hpp>

dns_iptracker g_dns_iptracker;

void
dns_iptracker_init()
{
  /*
  g_dns_iptracker.interfaces = llarp_getPrivateIfs();
  llarp::LogInfo("Interface uses 10.x.x.x? ",
                 g_dns_iptracker.interfaces.ten ? "Yes" : "No");
  g_dns_iptracker.used_privates = g_dns_iptracker.interfaces;
  llarp::LogInfo("We used 10.x.x.x? ",
                 g_dns_iptracker.used_privates.ten ? "Yes" : "No");
  */

  // disable all possibilities unless you setup a tunGateway

  g_dns_iptracker.used_privates.ten      = false;
  g_dns_iptracker.used_privates.oneSeven = false;
  g_dns_iptracker.used_privates.oneNine  = false;
}

// not sure we want tunGatewayIP... we'll know when we get further
bool
dns_iptracker_setup_dotLokiLookup(dotLokiLookup *dll, llarp::Addr tunGatewayIp)
{
  dll->ip_tracker = &g_dns_iptracker;
  return true;
}

// FIXME: pass in b32addr of client
bool
dns_iptracker_setup(dns_iptracker *iptracker, llarp::Addr tunGatewayIp)
{
<<<<<<< HEAD
  if(!iptracker)
    iptracker = &g_dns_iptracker;  // FIXME: god forgive I'm tired
=======
  if (!iptracker)
    iptracker = &g_dns_iptracker; // FIXME: god forgive I'm tired
>>>>>>> bd1a2585
  struct in_addr *addr = tunGatewayIp.addr4();
  unsigned char *ip    = (unsigned char *)&(addr->s_addr);

  llarp::LogInfo("iptracker setup: (", std::to_string(ip[0]), ").[",
                 std::to_string(ip[1]), '.', std::to_string(ip[2]), "].",
                 std::to_string(ip[3]));

  std::unique_ptr< ip_range > range(new ip_range);
  range->octet2 = ip[1];  // 2nd octet
  range->octet3 = ip[2];  // 3rd octet
  // FIXME: look up any static mappings to discount
  range->left = 252;
  // 4th octet, probably 1, set it
  struct dns_pointer *result = new dns_pointer;
  result->hostResult         = tunGatewayIp;
  // tunGatewayIp.CopyInto(result->hostResult);
  // result->b32addr = ; // FIXME: should be our HS addr
  range->used[ip[3]] = result;  // claim tun IP

  // save tun range in tracker
  // FIXME: forcing one and only one range
  if(ip[0] == 10)
  {
    iptracker->used_ten_ips.push_back(std::move(range));
<<<<<<< HEAD
    iptracker->used_privates.ten = true;
=======
    iptracker->used_privates.ten = false;
>>>>>>> bd1a2585
  }
  else if(ip[0] == 172)
  {
    iptracker->used_seven_ips.push_back(std::move(range));
<<<<<<< HEAD
    iptracker->used_privates.oneSeven = true;
=======
    iptracker->used_privates.oneSeven = false;
>>>>>>> bd1a2585
  }
  else if(ip[0] == 192)
  {
    iptracker->used_nine_ips.push_back(std::move(range));
<<<<<<< HEAD
    iptracker->used_privates.oneNine = true;
=======
    iptracker->used_privates.oneNine = false;
>>>>>>> bd1a2585
  }
  else
  {
    return false;
  }
  return true;
}

inline struct dns_pointer *
dns_iptracker_allocate_range(std::unique_ptr< ip_range > &range, uint8_t first)
{
  // we have an IP
  llarp::LogDebug("Range has ", (unsigned int)range->left, " ips left");
  range->left--;  // use it up
  struct dns_pointer *result = new dns_pointer;
  llarp::Addr ip(first, range->octet2, range->octet3,
                 range->left + 2);  // why plus 2? to start at .2
  llarp::LogDebug("Allocated ", ip);
  // result->hostResult = new sockaddr;
  // ip.CopyInto(result->hostResult);
  result->hostResult = ip;

  // make an address and place into this sockaddr
  range->used[range->left + 2] = result;
  return result;
}

struct dns_pointer *
dns_iptracker_check_range(std::vector< std::unique_ptr< ip_range > > &ranges,
                          uint8_t first)
{
  // tens not all used up
  if(ranges.size())
  {
    // FIXME: maybe find_if where left not 0
    // find a range
    for(auto it = ranges.begin(); it != ranges.end(); ++it)
    {
      if((*it)->left)
      {
        struct dns_pointer *result = dns_iptracker_allocate_range(*it, first);
        if(!(*it)->left)
        {
          // all used up
          // FIXME: are there any more octets available?
        }
        return result;
      }
    }
  }
  else
  {
    // create one
    std::unique_ptr< ip_range > new_range(new ip_range);
    new_range->octet2 = 0;
    switch(first)
    {
      case 172:
      {
        // FIXME: goes up to 31...
        new_range->octet2 = 16;
        break;
      }
      case 192:
      {
        new_range->octet2 = 168;
        break;
      }
    }
    new_range->octet3 = 0;  // FIXME: counter (0-255)
    // CHECK: planning a /24 but maybe that's too wide for broadcasts
    new_range->left = 252;  // 0 is net, 1 is gw, 255 is broadcast
    ranges.push_back(std::move(new_range));
    // don't need to check if we're out since this is fresh range
    return dns_iptracker_allocate_range(ranges[0], first);
  }
  return nullptr;
}

struct dns_pointer *
dns_iptracker_get_free()
{
  return dns_iptracker_get_free(&g_dns_iptracker);
}

struct dns_pointer *
dns_iptracker_get_free(dns_iptracker *iptracker)
{
  llarp::LogInfo("We used 10.x.x.x? ",
                 iptracker->used_privates.ten ? "Yes" : "No");
  if(iptracker->used_privates.ten)
  {
    struct dns_pointer *test =
        dns_iptracker_check_range(iptracker->used_ten_ips, 10);
    if(test)
    {
      return test;
    }
  }
  llarp::LogInfo("We used 172.16.x.x? ",
                 iptracker->used_privates.oneSeven ? "Yes" : "No");
  if(iptracker->used_privates.oneSeven)
  {
    struct dns_pointer *test =
        dns_iptracker_check_range(iptracker->used_seven_ips, 172);
    if(test)
    {
      return test;
    }
  }
  llarp::LogInfo("We used 192.168.x.x? ",
                 iptracker->used_privates.oneNine ? "Yes" : "No");
  if(iptracker->used_privates.oneNine)
  {
    struct dns_pointer *test =
        dns_iptracker_check_range(iptracker->used_nine_ips, 192);
    if(test)
    {
      return test;
    }
  }
  return nullptr;
}<|MERGE_RESOLUTION|>--- conflicted
+++ resolved
@@ -33,13 +33,8 @@
 bool
 dns_iptracker_setup(dns_iptracker *iptracker, llarp::Addr tunGatewayIp)
 {
-<<<<<<< HEAD
   if(!iptracker)
     iptracker = &g_dns_iptracker;  // FIXME: god forgive I'm tired
-=======
-  if (!iptracker)
-    iptracker = &g_dns_iptracker; // FIXME: god forgive I'm tired
->>>>>>> bd1a2585
   struct in_addr *addr = tunGatewayIp.addr4();
   unsigned char *ip    = (unsigned char *)&(addr->s_addr);
 
@@ -64,29 +59,17 @@
   if(ip[0] == 10)
   {
     iptracker->used_ten_ips.push_back(std::move(range));
-<<<<<<< HEAD
-    iptracker->used_privates.ten = true;
-=======
     iptracker->used_privates.ten = false;
->>>>>>> bd1a2585
   }
   else if(ip[0] == 172)
   {
     iptracker->used_seven_ips.push_back(std::move(range));
-<<<<<<< HEAD
-    iptracker->used_privates.oneSeven = true;
-=======
     iptracker->used_privates.oneSeven = false;
->>>>>>> bd1a2585
   }
   else if(ip[0] == 192)
   {
     iptracker->used_nine_ips.push_back(std::move(range));
-<<<<<<< HEAD
-    iptracker->used_privates.oneNine = true;
-=======
     iptracker->used_privates.oneNine = false;
->>>>>>> bd1a2585
   }
   else
   {
