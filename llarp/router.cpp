#include <buffer.hpp>
#include <encode.hpp>
#include <iwp.hpp>
#include <link/server.hpp>
#include <link/utp.hpp>
#include <link_message.hpp>
#include <logger.hpp>
#include <net.hpp>
#include <proto.hpp>
#include <router.hpp>
#include <rpc.hpp>
#include <str.hpp>
#include <crypto.hpp>

#include <fstream>
#include <cstdlib>
#if defined(RPI) || defined(ANDROID)
#include <unistd.h>
#endif

namespace llarp
{
  void
  router_iter_config(llarp_config_iterator *iter, const char *section,
                     const char *key, const char *val);

  struct async_verify_context
  {
    Router *router;
    TryConnectJob *establish_job;
  };

}  // namespace llarp

struct TryConnectJob
{
  llarp::RouterContact rc;
  llarp::ILinkLayer *link;
  llarp::Router *router;
  uint16_t triesLeft;
  TryConnectJob(const llarp::RouterContact &remote, llarp::ILinkLayer *l,
                uint16_t tries, llarp::Router *r)
      : rc(remote), link(l), router(r), triesLeft(tries)
  {
  }

  void
  Failed()
  {
    llarp::LogInfo("session to ", llarp::RouterID(rc.pubkey.data()), " closed");
    link->CloseSessionTo(rc.pubkey);
  }

  void
  Success()
  {
    router->FlushOutboundFor(rc.pubkey, link);
  }

  void
  AttemptTimedout()
  {
    router->routerProfiling.MarkTimeout(rc.pubkey);
    if(ShouldRetry())
    {
      Attempt();
      return;
    }
    if(!router->IsServiceNode())
    {
      if(router->routerProfiling.IsBad(rc.pubkey))
        router->nodedb->Remove(rc.pubkey);
    }
    // delete this
    router->pendingEstablishJobs.erase(rc.pubkey);
  }

  void
  Attempt()
  {
    --triesLeft;
    if(!link->TryEstablishTo(rc))
      llarp::LogError("did not attempt connection to ", rc.pubkey,
                      " and it has ", rc.addrs.size(), " advertised addresses");
  }

  bool
  ShouldRetry() const
  {
    return triesLeft > 0;
  }
};

static void
on_try_connecting(void *u)
{
  TryConnectJob *j = static_cast< TryConnectJob * >(u);
  j->Attempt();
}

bool
llarp_router_try_connect(llarp::Router *router,
                         const llarp::RouterContact &remote,
                         uint16_t numretries)
{
  // do we already have a pending job for this remote?
  if(router->HasPendingConnectJob(remote.pubkey))
  {
    llarp::LogDebug("We have pending connect jobs to ", remote.pubkey);
    return false;
  }

  auto link          = router->outboundLink.get();
  auto itr           = router->pendingEstablishJobs.insert(std::make_pair(
      remote.pubkey.data(),
      std::make_unique< TryConnectJob >(remote, link, numretries, router)));
  TryConnectJob *job = itr.first->second.get();
  // try establishing async
  router->logic->queue_job({job, &on_try_connecting});
  return true;
}

bool
llarp_findOrCreateIdentity(llarp::Crypto *crypto, const char *fpath,
                           byte_t *secretkey)
{
  llarp::LogDebug("find or create ", fpath);
  fs::path path(fpath);
  std::error_code ec;
  if(!fs::exists(path, ec))
  {
    llarp::LogInfo("generating new identity key");
    crypto->identity_keygen(secretkey);
    std::ofstream f(path.string(), std::ios::binary);
    if(f.is_open())
    {
      f.write((char *)secretkey, SECKEYSIZE);
    }
  }
  std::ifstream f(path.string(), std::ios::binary);
  if(f.is_open())
  {
    f.read((char *)secretkey, SECKEYSIZE);
    return true;
  }
  llarp::LogInfo("failed to get identity key");
  return false;
}

// C++ ...
bool
llarp_findOrCreateEncryption(llarp::Crypto *crypto, const char *fpath,
                             llarp::SecretKey &encryption)
{
  llarp::LogDebug("find or create ", fpath);
  fs::path path(fpath);
  std::error_code ec;
  if(!fs::exists(path, ec))
  {
    llarp::LogInfo("generating new encryption key");
    crypto->encryption_keygen(encryption);
    std::ofstream f(path.string(), std::ios::binary);
    if(f.is_open())
    {
      f.write((char *)encryption.data(), SECKEYSIZE);
    }
  }

  std::ifstream f(path.string(), std::ios::binary);
  if(f.is_open())
  {
    f.read((char *)encryption.data(), SECKEYSIZE);
    return true;
  }
  llarp::LogInfo("failed to get encryption key");
  return false;
}

namespace llarp
{
  void
  Router::OnSessionEstablished(llarp::RouterContact rc)
  {
    async_verify_RC(rc, nullptr);
    llarp::LogInfo("session with ", rc.pubkey, "established");
  }

  Router::Router(struct llarp_threadpool *_tp, struct llarp_ev_loop *_netloop,
                 llarp::Logic *_logic)
      : ready(false)
      , netloop(_netloop)
      , tp(_tp)
      , logic(_logic)
      , crypto(llarp::Crypto::sodium{})
      , paths(this)
      , exitContext(this)
      , dht(llarp_dht_context_new(this))
      , inbound_link_msg_parser(this)
      , hiddenServiceContext(this)
  {
    // set rational defaults
    this->ip4addr.sin_family = AF_INET;
    this->ip4addr.sin_port   = htons(1090);

#ifdef TESTNET
    disk = tp;
#else
    disk = llarp_init_threadpool(1, "llarp-diskio");
#endif
  }

  Router::~Router()
  {
    llarp_dht_context_free(dht);
  }

  bool
  Router::HandleRecvLinkMessageBuffer(llarp::ILinkSession *session,
                                      llarp_buffer_t buf)
  {
    if(!session)
    {
      llarp::LogWarn("no link session");
      return false;
    }
    return inbound_link_msg_parser.ProcessFrom(session, buf);
  }

  void
  Router::PersistSessionUntil(const llarp::RouterID &remote, llarp_time_t until)
  {
    llarp::LogDebug("persist session to ", remote, " until ", until);
    m_PersistingSessions[remote] =
        std::max(until, m_PersistingSessions[remote]);
  }

  bool
  Router::GetRandomGoodRouter(RouterID &router)
  {
    auto sz = nodedb->entries.size();
    if(sz == 0)
      return false;
    auto itr = nodedb->entries.begin();
    if(sz > 1)
      std::advance(itr, randint() % sz);
    router = itr->first;
    return true;
  }

  constexpr size_t MaxPendingSendQueueSize = 8;

  bool
  Router::SendToOrQueue(const llarp::RouterID &remote,
                        const llarp::ILinkMessage *msg)
  {
    for(const auto &link : inboundLinks)
    {
      if(link->HasSessionTo(remote.data()))
      {
        SendTo(remote, msg, link.get());
        return true;
      }
    }
    if(outboundLink && outboundLink->HasSessionTo(remote.data()))
    {
      SendTo(remote, msg, outboundLink.get());
      return true;
    }

    // no link available

    // this will create an entry in the obmq if it's not already there
    auto itr = outboundMessageQueue.find(remote);
    if(itr == outboundMessageQueue.end())
    {
      outboundMessageQueue.insert(std::make_pair(remote, MessageQueue()));
    }
    // encode
    llarp_buffer_t buf =
        llarp::StackBuffer< decltype(linkmsg_buffer) >(linkmsg_buffer);
    if(!msg->BEncode(&buf))
      return false;
    // queue buffer
    auto &q = outboundMessageQueue[remote];

    if(q.size() < MaxPendingSendQueueSize)
    {
      buf.sz = buf.cur - buf.base;
      q.emplace(buf.sz);
      memcpy(q.back().data(), buf.base, buf.sz);
    }
    else
    {
      llarp::LogWarn("tried to queue a message to ", remote,
                     " but the queue is full so we drop it like it's hawt");
    }
    llarp::RouterContact remoteRC;
    // we don't have an open session to that router right now
    if(nodedb->Get(remote, remoteRC))
    {
      // try connecting directly as the rc is loaded from disk
      llarp_router_try_connect(this, remoteRC, 10);
      return true;
    }

    // we don't have the RC locally so do a dht lookup
    dht->impl.LookupRouter(remote,
                           std::bind(&Router::HandleDHTLookupForSendTo, this,
                                     remote, std::placeholders::_1));
    return true;
  }

  void
  Router::HandleDHTLookupForSendTo(
      llarp::RouterID remote,
      const std::vector< llarp::RouterContact > &results)
  {
    if(results.size())
    {
      if(whitelistRouters
         && lokinetRouters.find(remote) == lokinetRouters.end())
      {
        return;
      }
      if(results[0].Verify(&crypto, Now()))
      {
        nodedb->Insert(results[0]);
        llarp_router_try_connect(this, results[0], 10);
        return;
      }
    }
    DiscardOutboundFor(remote);
  }

  void
  Router::ForEachPeer(
      std::function< void(const llarp::ILinkSession *, bool) > visit) const
  {
    outboundLink->ForEachSession(
        [visit](const llarp::ILinkSession *peer) { visit(peer, true); });
    for(const auto &link : inboundLinks)
    {
      link->ForEachSession(
          [visit](const llarp::ILinkSession *peer) { visit(peer, false); });
    }
  }

  void
  Router::ForEachPeer(std::function< void(llarp::ILinkSession *) > visit)
  {
    outboundLink->ForEachSession(
        [visit](llarp::ILinkSession *peer) { visit(peer); });
    for(const auto &link : inboundLinks)
    {
      link->ForEachSession([visit](llarp::ILinkSession *peer) { visit(peer); });
    }
  }

  void
  Router::try_connect(fs::path rcfile)
  {
    llarp::RouterContact remote;
    if(!remote.Read(rcfile.string().c_str()))
    {
      llarp::LogError("failure to decode or verify of remote RC");
      return;
    }
    if(remote.Verify(&crypto, Now()))
    {
      llarp::LogDebug("verified signature");
      // store into filesystem
      if(!nodedb->Insert(remote))
      {
        llarp::LogWarn("failed to store");
      }
      if(!llarp_router_try_connect(this, remote, 10))
      {
        // or error?
        llarp::LogWarn("session already made");
      }
    }
    else
      llarp::LogError(rcfile, " contains invalid RC");
  }

  bool
  Router::EnsureIdentity()
  {
    if(!EnsureEncryptionKey())
      return false;
    return llarp_findOrCreateIdentity(&crypto, ident_keyfile.string().c_str(),
                                      identity);
  }

  bool
  Router::EnsureEncryptionKey()
  {
    return llarp_findOrCreateEncryption(
        &crypto, encryption_keyfile.string().c_str(), encryption);
  }

  void
  Router::AddInboundLink(std::unique_ptr< llarp::ILinkLayer > &link)
  {
    inboundLinks.push_back(std::move(link));
  }

  bool
  Router::Configure(struct llarp_config *conf)
  {
    llarp_config_iterator iter;
    iter.user  = this;
    iter.visit = llarp::router_iter_config;
    llarp_config_iter(conf, &iter);
    if(!InitOutboundLink())
      return false;
    if(!Ready())
    {
      return false;
    }
    return EnsureIdentity();
  }

  bool
  Router::Ready()
  {
    return outboundLink != nullptr;
  }

  bool
  Router::SaveRC()
  {
    llarp::LogDebug("verify RC signature");
    if(!rc().Verify(&crypto, Now()))
    {
      rc().Dump< MAX_RC_SIZE >();
      llarp::LogError("RC is invalid, not saving");
      return false;
    }
    return rc().Write(our_rc_file.string().c_str());
  }

  bool
  Router::IsServiceNode() const
  {
    return inboundLinks.size() > 0;
  }

  void
  Router::Close()
  {
    for(const auto &link : inboundLinks)
    {
      link->Stop();
    }
    inboundLinks.clear();
    if(outboundLink)
    {
      outboundLink->Stop();
      outboundLink.reset(nullptr);
    }
  }

  void
  Router::on_verify_client_rc(llarp_async_verify_rc *job)
  {
    llarp::async_verify_context *ctx =
        static_cast< llarp::async_verify_context * >(job->user);
    ctx->router->pendingEstablishJobs.erase(job->rc.pubkey);
    auto router = ctx->router;
    llarp::PubKey pk(job->rc.pubkey);
    router->FlushOutboundFor(pk, router->GetLinkWithSessionByPubkey(pk));
    delete ctx;
    router->pendingVerifyRC.erase(pk);
  }

  void
  Router::on_verify_server_rc(llarp_async_verify_rc *job)
  {
    llarp::async_verify_context *ctx =
        static_cast< llarp::async_verify_context * >(job->user);
    auto router = ctx->router;
    llarp::PubKey pk(job->rc.pubkey);
    if(!job->valid)
    {
      if(ctx->establish_job)
      {
        // was an outbound attempt
        ctx->establish_job->Failed();
      }
      delete ctx;
      router->DiscardOutboundFor(pk);
      router->pendingVerifyRC.erase(pk);

      return;
    }
    // we're valid, which means it's already been committed to the nodedb

    llarp::LogDebug("rc verified and saved to nodedb");

    if(router->validRouters.count(pk))
    {
      router->validRouters.erase(pk);
    }

    llarp::RouterContact rc = job->rc;

    router->validRouters.insert(std::make_pair(pk.data(), rc));

    // track valid router in dht
    router->dht->impl.nodes->PutNode(rc);

    // mark success in profile
    router->routerProfiling.MarkSuccess(pk);

    // this was an outbound establish job
    if(ctx->establish_job)
    {
      ctx->establish_job->Success();
    }
    else
      router->FlushOutboundFor(pk, router->GetLinkWithSessionByPubkey(pk));
    delete ctx;
    router->pendingVerifyRC.erase(pk);
  }

  void
  Router::handle_router_ticker(void *user, uint64_t orig, uint64_t left)
  {
    if(left)
      return;
    Router *self        = static_cast< Router * >(user);
    self->ticker_job_id = 0;
    self->Tick();
    self->ScheduleTicker(orig);
  }

  bool
  Router::ConnectionToRouterAllowed(const llarp::RouterID &router) const
  {
    if(strictConnectPubkeys.size() && strictConnectPubkeys.count(router) == 0)
      return false;
    else if(IsServiceNode() && whitelistRouters)
      return lokinetRouters.count(router) != 0;
    else
      return true;
  }

  void
  Router::HandleDHTLookupForExplore(
      llarp::RouterID remote,
      const std::vector< llarp::RouterContact > &results)
  {
    if(results.size() == 0)
      return;
    for(const auto &rc : results)
    {
      if(rc.Verify(&crypto, Now()))
        nodedb->Insert(rc);
      else
        return;
    }
    if(ConnectionToRouterAllowed(remote))
    {
      TryEstablishTo(remote);
    }
  }

  void
  Router::TryEstablishTo(const llarp::RouterID &remote)
  {
    if(!ConnectionToRouterAllowed(remote))
    {
      llarp::LogWarn("not connecting to ", remote,
                     " as it's not permitted by config");
      return;
    }

    llarp::RouterContact rc;
    if(nodedb->Get(remote, rc))
    {
      // try connecting async
      llarp_router_try_connect(this, rc, 5);
    }
    else if(IsServiceNode() || !routerProfiling.IsBad(remote))
    {
      if(dht->impl.HasRouterLookup(remote))
        return;
      llarp::LogInfo("looking up router ", remote);
      // dht lookup as we don't know it
      dht->impl.LookupRouter(
          remote,
          std::bind(&Router::HandleDHTLookupForTryEstablishTo, this, remote,
                    std::placeholders::_1));
    }
    else
    {
      llarp::LogWarn("not connecting to ", remote, " as it's unreliable");
    }
  }

  void
  Router::OnConnectTimeout(ILinkSession *session)
  {
    auto itr = pendingEstablishJobs.find(session->GetPubKey());
    if(itr != pendingEstablishJobs.end())
    {
      itr->second->AttemptTimedout();
    }
  }

  void
  Router::HandleDHTLookupForTryEstablishTo(
      llarp::RouterID remote,
      const std::vector< llarp::RouterContact > &results)
  {
    if(results.size() == 0)
    {
      if(!IsServiceNode())
        routerProfiling.MarkTimeout(remote);
    }
    for(const auto &result : results)
    {
      if(whitelistRouters
         && lokinetRouters.find(result.pubkey) == lokinetRouters.end())
        continue;
      nodedb->Insert(result);
      llarp_router_try_connect(this, result, 10);
    }
  }

  size_t
  Router::NumberOfConnectedRouters() const
  {
    return validRouters.size();
  }

  bool
  Router::UpdateOurRC(bool rotateKeys)
  {
    llarp::SecretKey nextOnionKey;
    llarp::RouterContact nextRC = _rc;
    if(rotateKeys)
    {
      crypto.encryption_keygen(nextOnionKey);
      nextRC.enckey = llarp::seckey_topublic(nextOnionKey);
    }
    nextRC.last_updated = Now();
    if(!nextRC.Sign(&crypto, identity))
      return false;
    _rc = nextRC;
    if(rotateKeys)
    {
      encryption = nextOnionKey;
      // propagate RC by renegotiating sessions
      ForEachPeer([](llarp::ILinkSession *s) {
        if(s->RenegotiateSession())
          llarp::LogInfo("renegotiated session");
        else
          llarp::LogWarn("failed to renegotiate session");
      });
    }
    // TODO: do this async
    return SaveRC();
  }  // namespace llarp

  bool
  Router::CheckRenegotiateValid(RouterContact newrc, RouterContact oldrc)
  {
    // missmatch of identity ?
    if(newrc.pubkey != oldrc.pubkey)
      return false;

    // store it in nodedb async
    nodedb->InsertAsync(newrc);
    // update dht if required
    if(dht->impl.nodes->HasNode(newrc.pubkey.data()))
    {
      dht->impl.nodes->PutNode(newrc);
    }
    // update valid routers
    {
      auto itr = validRouters.find(newrc.pubkey);
      if(itr == validRouters.end())
        validRouters[newrc.pubkey] = newrc;
      else
        itr->second = newrc;
    }
    // TODO: check for other places that need updating the RC
    return true;
  }

  void
  Router::ServiceNodeLookupRouterWhenExpired(RouterID router)
  {
    dht->impl.LookupRouter(router,
                           std::bind(&Router::HandleDHTLookupForExplore, this,
                                     router, std::placeholders::_1));
  }

  void
  Router::Tick()
  {
    // llarp::LogDebug("tick router");
    auto now = llarp_ev_loop_time_now_ms(netloop);

    if(_rc.ExpiresSoon(now, llarp::randint() % 10000))
    {
      llarp::LogInfo("regenerating RC");
      if(!UpdateOurRC(IsServiceNode()))
        llarp::LogError("Failed to update our RC");
    }

    if(IsServiceNode())
    {
      // only do this as service node
      // client endpoints do this on their own
      nodedb->visit([&](const RouterContact &rc) -> bool {
        if(rc.ExpiresSoon(now, llarp::randint() % 10000))
          ServiceNodeLookupRouterWhenExpired(rc.pubkey);
        return true;
      });
    }
    paths.TickPaths(now);
    paths.ExpirePaths(now);
    {
      auto itr = m_PersistingSessions.begin();
      while(itr != m_PersistingSessions.end())
      {
        auto link = GetLinkWithSessionByPubkey(itr->first);
        if(now < itr->second)
        {
          if(link)
          {
            llarp::LogDebug("keepalive to ", itr->first);
            link->KeepAliveSessionTo(itr->first);
          }
          else
          {
            llarp::LogDebug("establish to ", itr->first);
            TryEstablishTo(itr->first);
          }
          ++itr;
        }
        else
        {
          llarp::LogInfo("commit to ", itr->first, " expired");
          itr = m_PersistingSessions.erase(itr);
        }
      }
    }

    size_t N = nodedb->num_loaded();
    if(N < minRequiredRouters)
    {
      llarp::LogInfo("We need at least ", minRequiredRouters,
<<<<<<< HEAD
                     " service nodes to build paths but we have ", N);
=======
                     " service nodes to build paths but we have ", N, " in nodedb");
>>>>>>> 73319131
      // TODO: only connect to random subset
      if(bootstrapRCList.size())
      {
        for(const auto &rc : bootstrapRCList)
        {
          llarp_router_try_connect(this, rc, 4);
          dht->impl.ExploreNetworkVia(rc.pubkey.data());
        }
      }
      else
        llarp::LogError("we have no bootstrap nodes specified");
    }

    if(inboundLinks.size() == 0)
    {
      paths.BuildPaths(now);
      hiddenServiceContext.Tick(now);
    }
    if(NumberOfConnectedRouters() < minConnectedRouters)
    {
      ConnectToRandomRouters(minConnectedRouters);
    }
    exitContext.Tick(now);
    if(rpcCaller)
      rpcCaller->Tick(now);
  }

  bool
  Router::Sign(llarp::Signature &sig, llarp_buffer_t buf) const
  {
    return crypto.sign(sig, identity, buf);
  }

  void
  Router::SendTo(llarp::RouterID remote, const llarp::ILinkMessage *msg,
                 llarp::ILinkLayer *selected)
  {
    llarp_buffer_t buf =
        llarp::StackBuffer< decltype(linkmsg_buffer) >(linkmsg_buffer);

    if(!msg->BEncode(&buf))
    {
      llarp::LogWarn("failed to encode outbound message, buffer size left: ",
                     llarp_buffer_size_left(buf));
      return;
    }
    // set size of message
    buf.sz  = buf.cur - buf.base;
    buf.cur = buf.base;
    llarp::LogDebug("send ", buf.sz, " bytes to ", remote);
    if(selected)
    {
      if(selected->SendTo(remote, buf))
        return;
    }
    bool sent = outboundLink->SendTo(remote, buf);
    if(!sent)
    {
      for(const auto &link : inboundLinks)
      {
        if(!sent)
        {
          sent = link->SendTo(remote, buf);
        }
      }
    }
    if(!sent)
      llarp::LogWarn("message to ", remote, " was dropped");
  }

  void
  Router::ScheduleTicker(uint64_t ms)
  {
    ticker_job_id = logic->call_later({ms, this, &handle_router_ticker});
  }

  void
  Router::SessionClosed(llarp::RouterID remote)
  {
    __llarp_dht_remove_peer(dht, remote);
    // remove from valid routers if it's a valid router
    validRouters.erase(remote);
    llarp::LogInfo("Session to ", remote, " fully closed");
  }

  llarp::ILinkLayer *
  Router::GetLinkWithSessionByPubkey(const llarp::RouterID &pubkey)
  {
    if(outboundLink->HasSessionTo(pubkey))
      return outboundLink.get();
    for(const auto &link : inboundLinks)
    {
      if(link->HasSessionTo(pubkey))
        return link.get();
    }
    return nullptr;
  }

  void
  Router::FlushOutboundFor(llarp::RouterID remote, llarp::ILinkLayer *chosen)
  {
    llarp::LogDebug("Flush outbound for ", remote);

    auto itr = outboundMessageQueue.find(remote);
    if(itr == outboundMessageQueue.end())
    {
      pendingEstablishJobs.erase(remote);
      return;
    }
    if(!chosen)
    {
      DiscardOutboundFor(remote);
      pendingEstablishJobs.erase(remote);
      return;
    }
    while(itr->second.size())
    {
      auto buf = llarp::ConstBuffer(itr->second.front());
      if(!chosen->SendTo(remote, buf))
        llarp::LogWarn("failed to send outboud message to ", remote, " via ",
                       chosen->Name());

      itr->second.pop();
    }
    pendingEstablishJobs.erase(remote);
  }

  void
  Router::DiscardOutboundFor(const llarp::RouterID &remote)
  {
    outboundMessageQueue.erase(remote);
  }

  bool
  Router::GetRandomConnectedRouter(llarp::RouterContact &result) const
  {
    auto sz = validRouters.size();
    if(sz)
    {
      auto itr = validRouters.begin();
      if(sz > 1)
        std::advance(itr, llarp::randint() % sz);
      result = itr->second;
      return true;
    }
    return false;
  }

  void
  Router::async_verify_RC(const llarp::RouterContact &rc,
                          llarp::ILinkLayer *link)
  {
    if(pendingVerifyRC.count(rc.pubkey))
      return;
    if(rc.IsPublicRouter() && whitelistRouters)
    {
      if(lokinetRouters.find(rc.pubkey) == lokinetRouters.end())
      {
        llarp::LogInfo(rc.pubkey, " is NOT a valid service node, rejecting");
        link->CloseSessionTo(rc.pubkey);
        return;
      }
    }
    llarp_async_verify_rc *job       = &pendingVerifyRC[rc.pubkey];
    llarp::async_verify_context *ctx = new llarp::async_verify_context();
    ctx->router                      = this;
    ctx->establish_job               = nullptr;

    auto itr = pendingEstablishJobs.find(rc.pubkey);
    if(itr != pendingEstablishJobs.end())
      ctx->establish_job = itr->second.get();

    job->user  = ctx;
    job->rc    = rc;
    job->valid = false;
    job->hook  = nullptr;

    job->nodedb = nodedb;
    job->logic  = logic;
    // job->crypto = &crypto; // we already have this
    job->cryptoworker = tp;
    job->diskworker   = disk;
    if(rc.IsPublicRouter())
      job->hook = &Router::on_verify_server_rc;
    else
      job->hook = &Router::on_verify_client_rc;

    llarp_nodedb_async_verify(job);
  }

  bool
  Router::Run(struct llarp_nodedb *nodedb)
  {
    this->nodedb = nodedb;

    if(enableRPCServer)
    {
      if(rpcBindAddr.empty())
      {
        rpcBindAddr = DefaultRPCBindAddr;
      }
      rpcServer = std::make_unique< llarp::rpc::Server >(this);
      while(!rpcServer->Start(rpcBindAddr))
      {
        llarp::LogError("failed to bind jsonrpc to ", rpcBindAddr);
#if defined(ANDROID) || defined(RPI)
        sleep(1);
#else
        std::this_thread::sleep_for(std::chrono::seconds(1));
#endif
      }
      llarp::LogInfo("Bound RPC server to ", rpcBindAddr);
    }

    llarp_threadpool_start(tp);
    llarp_threadpool_start(disk);

    routerProfiling.Load(routerProfilesFile.c_str());

    llarp::Addr publicAddr(this->addrInfo);

    if(this->publicOverride)
    {
      llarp::LogDebug("public address:port ", publicAddr);
    }

    llarp::LogInfo("You have ", inboundLinks.size(), " inbound links");
    for(const auto &link : inboundLinks)
    {
      llarp::AddressInfo addr;
      if(!link->GetOurAddressInfo(addr))
        continue;
      llarp::Addr a(addr);
      if(this->publicOverride && a.sameAddr(publicAddr))
      {
        llarp::LogInfo("Found adapter for public address");
      }
      if(!llarp::IsBogon(*a.addr6()))
      {
        llarp::LogInfo("Loading Addr: ", a, " into our RC");
        _rc.addrs.push_back(addr);
      }
    };
    if(this->publicOverride)
    {
      llarp::ILinkLayer *link = nullptr;
      // llarp::LogWarn("Need to load our public IP into RC!");
      if(inboundLinks.size() == 1)
      {
        link = inboundLinks[0].get();
      }
      else
      {
        if(inboundLinks.size())
        {
          link = inboundLinks[0].get();
        }
        else
        {
          llarp::LogWarn(
              "No need to set public ipv4 and port if no external interface "
              "binds, turning off public override");
          this->publicOverride = false;
          link                 = nullptr;
        }
      }
      if(link && link->GetOurAddressInfo(this->addrInfo))
      {
        // override ip and port
        this->addrInfo.ip   = *publicAddr.addr6();
        this->addrInfo.port = publicAddr.port();
        llarp::LogInfo("Loaded our public ", publicAddr, " override into RC!");
        _rc.addrs.push_back(this->addrInfo);
      }
    }

    // set public encryption key
    _rc.enckey = llarp::seckey_topublic(encryption);
    // set public signing key
    _rc.pubkey = llarp::seckey_topublic(identity);
    if(ExitEnabled())
    {
      llarp::nuint32_t a = publicAddr.xtonl();
      // TODO: enable this once the network can serialize xi
      //_rc.exits.emplace_back(_rc.pubkey, a);
      llarp::LogInfo(
          "Neato tehl33toh, You are a freaking exit relay. w00t!!!!! your "
          "exit "
          "is advertised as exiting at ",
          a);
    }
    llarp::LogInfo("Signing rc...");
    if(!_rc.Sign(&crypto, identity))
    {
      llarp::LogError("failed to sign rc");
      return false;
    }

    if(!SaveRC())
    {
      llarp::LogError("failed to save RC");
      return false;
    }

    llarp::LogInfo("have ", nodedb->num_loaded(), " routers");

    llarp::LogDebug("starting outbound link");
    if(!outboundLink->Start(logic))
    {
      llarp::LogWarn("outbound link failed to start");
      return false;
    }

    int IBLinksStarted = 0;

    // start links
    for(const auto &link : inboundLinks)
    {
      if(link->Start(logic))
      {
        llarp::LogDebug("Link ", link->Name(), " started");
        IBLinksStarted++;
      }
      else
        llarp::LogWarn("Link ", link->Name(), " failed to start");
    }

    if(IBLinksStarted > 0)
    {
      // initialize as service node
      if(!InitServiceNode())
      {
        llarp::LogError("Failed to initialize service node");
        return false;
      }
      llarp::RouterID us = pubkey();
      llarp::LogInfo("initalized service node: ", us);
    }
    else
    {
      // we are a client
      // regenerate keys and resign rc before everything else
      crypto.identity_keygen(identity);
      crypto.encryption_keygen(encryption);
      _rc.pubkey = llarp::seckey_topublic(identity);
      _rc.enckey = llarp::seckey_topublic(encryption);
      if(!_rc.Sign(&crypto, identity))
      {
        llarp::LogError("failed to regenerate keys and sign RC");
        return false;
      }
      // generate default hidden service
      llarp::LogInfo("setting up default network endpoint");
      if(!CreateDefaultHiddenService())
      {
        llarp::LogError("failed to set up default network endpoint");
        return false;
      }
    }

    llarp::LogInfo("starting hidden service context...");
    if(!hiddenServiceContext.StartAll())
    {
      llarp::LogError("Failed to start hidden service context");
      return false;
    }
    llarp_dht_context_start(dht, pubkey());
    ScheduleTicker(1000);
    return true;
  }

  void
  Router::Stop()
  {
    this->Close();
    this->routerProfiling.Save(this->routerProfilesFile.c_str());
  }

  bool
  Router::HasSessionTo(const llarp::RouterID &remote) const
  {
    return validRouters.find(remote) != validRouters.end();
  }

  void
  Router::ConnectToRandomRouters(int want)
  {
    int wanted   = want;
    Router *self = this;

    self->nodedb->visit(
        [self, &want](const llarp::RouterContact &other) -> bool {
          // check if we really want to
          if(other.ExpiresSoon(self->Now(), 30000))
            return want > 0;
          if(!self->ConnectionToRouterAllowed(other.pubkey))
            return want > 0;
          if(llarp::randint() % 2 == 0
             && !(self->HasSessionTo(other.pubkey)
                  || self->HasPendingConnectJob(other.pubkey)))
          {
            llarp_router_try_connect(self, other, 5);
            --want;
          }
          return want > 0;
        });
    if(wanted != want)
      llarp::LogInfo("connecting to ", abs(want - wanted), " out of ", wanted,
                     " random routers");
  }

  bool
  Router::InitServiceNode()
  {
    llarp::LogInfo("accepting transit traffic");
    paths.AllowTransit();
    llarp_dht_allow_transit(dht);
    return exitContext.AddExitEndpoint("default-connectivity", netConfig);
  }

  bool
  Router::ReloadConfig(__attribute__((unused)) const llarp_config *conf)
  {
    // TODO: implement me
    return true;
  }

  bool
  Router::InitOutboundLink()
  {
    if(outboundLink)
      return true;

    auto link = llarp::utp::NewServerFromRouter(this);

    if(!link->EnsureKeys(transport_keyfile.string().c_str()))
    {
      llarp::LogError("failed to load ", transport_keyfile);
      return false;
    }

    auto afs = {AF_INET, AF_INET6};

    for(auto af : afs)
    {
      if(link->Configure(netloop, "*", af, 0))
      {
        outboundLink = std::move(link);
        llarp::LogInfo("outbound link ready");
        return true;
      }
    }
    return false;
  }

  bool
  Router::CreateDefaultHiddenService()
  {
    // fallback defaults
    static const std::unordered_map< std::string,
                                     std::function< std::string(void) > >
        netConfigDefaults = {
            {"ifname", llarp::findFreeLokiTunIfName},
            {"ifaddr", llarp::findFreePrivateRange},
            {"local-dns", []() -> std::string { return "127.0.0.1:53"; }},
            {"upstream-dns", []() -> std::string { return "1.1.1.1:53"; }}};
    // populate with fallback defaults if values not present
    auto itr = netConfigDefaults.begin();
    while(itr != netConfigDefaults.end())
    {
      auto found = netConfig.find(itr->first);
      if(found == netConfig.end() || found->second.empty())
      {
        netConfig.emplace(std::make_pair(itr->first, itr->second()));
      }
      ++itr;
    }
    // add endpoint
    return hiddenServiceContext.AddDefaultEndpoint(netConfig);
  }

  bool
  Router::HasPendingConnectJob(const llarp::RouterID &remote)
  {
    return pendingEstablishJobs.find(remote) != pendingEstablishJobs.end();
  }

  bool
  Router::LoadHiddenServiceConfig(const char *fname)
  {
    llarp::LogDebug("opening hidden service config ", fname);
    llarp::service::Config conf;
    if(!conf.Load(fname))
      return false;
    for(const auto &config : conf.services)
    {
      llarp::service::Config::section_t filteredConfig;
      mergeHiddenServiceConfig(config.second, filteredConfig.second);
      filteredConfig.first = config.first;
      if(!hiddenServiceContext.AddEndpoint(filteredConfig))
        return false;
    }
    return true;
  }

  void
  router_iter_config(llarp_config_iterator *iter, const char *section,
                     const char *key, const char *val)
  {
    llarp::LogDebug(section, " ", key, "=", val);
    Router *self = static_cast< Router * >(iter->user);

    int af;
    uint16_t proto;
    if(StrEq(val, "eth"))
    {
#ifdef AF_LINK
      af = AF_LINK;
#endif
#ifdef AF_PACKET
      af = AF_PACKET;
#endif
      proto = LLARP_ETH_PROTO;
    }
    else
    {
      // try IPv4 first
      af    = AF_INET;
      proto = std::atoi(val);
    }

    if(StrEq(section, "bind"))
    {
      if(!StrEq(key, "*"))
      {
        auto server = llarp::utp::NewServerFromRouter(self);
        if(!server->EnsureKeys(self->transport_keyfile.string().c_str()))
        {
          llarp::LogError("failed to ensure keyfile ", self->transport_keyfile);
          return;
        }
        if(server->Configure(self->netloop, key, af, proto))
        {
          self->AddInboundLink(server);
          return;
        }
        if(af == AF_INET6)
        {
          // we failed to configure IPv6
          // try IPv4
          llarp::LogInfo("link ", key,
                         " failed to configure IPv6, trying IPv4");
          af = AF_INET;
          if(server->Configure(self->netloop, key, af, proto))
          {
            self->AddInboundLink(server);
            return;
          }
        }
        llarp::LogError("Failed to set up curvecp link");
      }
    }
    else if(StrEq(section, "network"))
    {
      if(StrEq(key, "profiles"))
      {
        self->routerProfilesFile = val;
        self->routerProfiling.Load(val);
        llarp::LogInfo("setting profiles to ", self->routerProfilesFile);
      }
      else if(StrEq(key, "strict-connect"))
      {
        if(self->IsServiceNode())
        {
          llarp::LogError("cannot use strict-connect option as service node");
          return;
        }
        llarp::RouterID snode;
        llarp::PubKey pk;
        if(pk.FromString(val))
        {
          if(self->strictConnectPubkeys.insert(pk.data()).second)
            llarp::LogInfo("added ", pk, " to strict connect list");
          else
            llarp::LogWarn("duplicate key for strict connect: ", pk);
        }
        else if(snode.FromString(val))
        {
          if(self->strictConnectPubkeys.insert(snode).second)
            llarp::LogInfo("added ", snode, " to strict connect list");
          else
            llarp::LogWarn("duplicate key for strict connect: ", snode);
        }
        else
          llarp::LogError("invalid key for strict-connect: ", val);
      }
      else
      {
        self->netConfig.insert(std::make_pair(key, val));
      }
    }
    else if(StrEq(section, "api"))
    {
      if(StrEq(key, "enabled"))
      {
        self->enableRPCServer = IsTrueValue(val);
      }
      if(StrEq(key, "bind"))
      {
        self->rpcBindAddr = val;
      }
      if(StrEq(key, "authkey"))
      {
        // TODO: add pubkey to whitelist
      }
    }
    else if(StrEq(section, "services"))
    {
      if(self->LoadHiddenServiceConfig(val))
      {
        llarp::LogInfo("loaded hidden service config for ", key);
      }
      else
      {
        llarp::LogWarn("failed to load hidden service config for ", key);
      }
    }
    else if(StrEq(section, "lokid"))
    {
      if(StrEq(key, "enabled"))
      {
        self->whitelistRouters = IsTrueValue(val);
      }
      if(StrEq(key, "jsonrpc"))
      {
        self->lokidRPCAddr = val;
      }
    }
    else if(StrEq(section, "dns"))
    {
      if(StrEq(key, "upstream"))
      {
        llarp::LogInfo("add upstream resolver ", val);
        self->netConfig.emplace(std::make_pair("upstream-dns", val));
      }
      if(StrEq(key, "bind"))
      {
        llarp::LogInfo("set local dns to ", val);
        self->netConfig.emplace(std::make_pair("local-dns", val));
      }
    }
    else if(StrEq(section, "connect")
            || (StrEq(section, "bootstrap") && StrEq(key, "add-node")))
    {
      self->bootstrapRCList.emplace_back();
      auto &rc = self->bootstrapRCList.back();
      if(rc.Read(val) && rc.Verify(&self->crypto, self->Now()))
      {
        llarp::LogInfo("Added bootstrap node ", RouterID(rc.pubkey.data()));
      }
      else if(self->Now() - rc.last_updated > RouterContact::Lifetime)
      {
        llarp::LogWarn("Bootstrap node ", RouterID(rc.pubkey.data()),
                       " is too old and needs to be refreshed");
        self->bootstrapRCList.pop_back();
      }
      else
      {
        llarp::LogError("malformed rc file: ", val);
        self->bootstrapRCList.pop_back();
      }
    }
    else if(StrEq(section, "router"))
    {
      if(StrEq(key, "nickname"))
      {
        self->_rc.SetNick(val);
        // set logger name here
        _glog.nodeName = self->rc().Nick();
      }
      if(StrEq(key, "encryption-privkey"))
      {
        self->encryption_keyfile = val;
      }
      if(StrEq(key, "contact-file"))
      {
        self->our_rc_file = val;
      }
      if(StrEq(key, "transport-privkey"))
      {
        self->transport_keyfile = val;
      }
      if(StrEq(key, "ident-privkey"))
      {
        self->ident_keyfile = val;
      }
      if(StrEq(key, "public-address"))
      {
        llarp::LogInfo("public ip ", val, " size ", strlen(val));
        if(strlen(val) < 17)
        {
          // assume IPv4
          // inet_pton(AF_INET, val, &self->ip4addr.sin_addr);
          // struct sockaddr dest;
          // sockaddr *dest = (sockaddr *)&self->ip4addr;
          llarp::Addr a(val);
          llarp::LogInfo("setting public ipv4 ", a);
          self->addrInfo.ip    = *a.addr6();
          self->publicOverride = true;
        }
        // llarp::Addr a(val);
      }
      if(StrEq(key, "public-port"))
      {
        llarp::LogInfo("Setting public port ", val);
        int p = atoi(val);
        // Not needed to flip upside-down - this is done in llarp::Addr(const
        // AddressInfo&)
        self->ip4addr.sin_port = p;
        self->addrInfo.port    = p;
        self->publicOverride   = true;
      }
    }
  }  // namespace llarp
}  // namespace llarp<|MERGE_RESOLUTION|>--- conflicted
+++ resolved
@@ -754,11 +754,8 @@
     if(N < minRequiredRouters)
     {
       llarp::LogInfo("We need at least ", minRequiredRouters,
-<<<<<<< HEAD
-                     " service nodes to build paths but we have ", N);
-=======
-                     " service nodes to build paths but we have ", N, " in nodedb");
->>>>>>> 73319131
+                     " service nodes to build paths but we have ", N,
+                     " in nodedb");
       // TODO: only connect to random subset
       if(bootstrapRCList.size())
       {
