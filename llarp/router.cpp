#include "router.hpp"
#include <llarp/iwp.h>
#include <llarp/proto.h>
#include <llarp/link_message.hpp>
#include <llarp/messages/discard.hpp>
#include "llarp/iwp/establish_job.hpp"
#include "llarp/iwp/server.hpp"
#include "llarp/iwp/session.hpp"

#include "buffer.hpp"
#include "encode.hpp"
#include "logger.hpp"
#include "net.hpp"
#include "str.hpp"

#include <fstream>

namespace llarp
{
  void
  router_iter_config(llarp_config_iterator *iter, const char *section,
                     const char *key, const char *val);

  struct async_verify_context
  {
    llarp_router *router;
    llarp_link_establish_job *establish_job;
  };

}  // namespace llarp

llarp_router::llarp_router()
    : ready(false)
    , paths(this)
    , dht(llarp_dht_context_new(this))
    , inbound_link_msg_parser(this)
    , explorePool(llarp_pathbuilder_context_new(this, dht))

{
  // set rational defaults
  this->ip4addr.sin_family = AF_INET;
  this->ip4addr.sin_port   = htons(1090);
  llarp_rc_clear(&rc);
}

llarp_router::~llarp_router()
{
  llarp_dht_context_free(dht);
  llarp_rc_free(&rc);
}

bool
llarp_router::HandleRecvLinkMessage(llarp_link_session *session,
                                    llarp_buffer_t buf)
{
  return inbound_link_msg_parser.ProcessFrom(session, buf);
}

bool
llarp_router::SendToOrQueue(const llarp::RouterID &remote,
                            const llarp::ILinkMessage *msg)
{
  llarp_link *chosen = nullptr;
  if(!outboundLink->has_session_to(outboundLink, remote))
  {
    for(auto link : inboundLinks)
    {
      if(link->has_session_to(link, remote))
      {
        chosen = link;
        break;
      }
    }
  }
  else
    chosen = outboundLink;

  if(chosen)
  {
    SendTo(remote, msg, chosen);
    delete msg;
    return true;
  }
  // this will create an entry in the obmq if it's not already there
  auto itr = outboundMesssageQueue.find(remote);
  if(itr == outboundMesssageQueue.end())
  {
    outboundMesssageQueue.emplace(std::make_pair(remote, MessageQueue()));
  }
  outboundMesssageQueue[remote].push(msg);

  // we don't have an open session to that router right now
  auto rc = llarp_nodedb_get_rc(nodedb, remote);
  if(rc)
  {
    // try connecting directly as the rc is loaded from disk
    llarp_router_try_connect(this, rc, 10);
    return true;
  }

  // this would never be true, as everything is in memory
  // but we'll keep around if we ever need to swap them out of memory
  // but it's best to keep the paradigm that everythign is in memory at this
  // point in development as it will reduce complexity
  /*
  // try requesting the rc from the disk
  llarp_async_load_rc *job = new llarp_async_load_rc;
  job->diskworker          = disk;
  job->nodedb              = nodedb;
  job->logic               = logic;
  job->user                = this;
  job->hook                = &HandleAsyncLoadRCForSendTo;
  memcpy(job->pubkey, remote, PUBKEYSIZE);
  llarp_nodedb_async_load_rc(job);
  */

  // we don't have the RC locally so do a dht lookup
  llarp_router_lookup_job *lookup = new llarp_router_lookup_job;
  lookup->user                    = this;
  memcpy(lookup->target, remote, PUBKEYSIZE);
  lookup->hook = &HandleDHTLookupForSendTo;
  llarp_dht_lookup_router(this->dht, lookup);

  return true;
}

/*
void
llarp_router::HandleAsyncLoadRCForSendTo(llarp_async_load_rc *job)
{
  llarp_router *router = static_cast< llarp_router * >(job->user);
  if(job->loaded)
  {
    llarp_router_try_connect(router, &job->rc, 10);
  }
  else
  {
    // we don't have the RC locally so do a dht lookup
    llarp_router_lookup_job *lookup = new llarp_router_lookup_job;
    lookup->user                    = router;
    memcpy(lookup->target, job->pubkey, PUBKEYSIZE);
    lookup->hook = &HandleDHTLookupForSendTo;
    llarp_dht_lookup_router(router->dht, lookup);
  }
  delete job;
}
*/

void
llarp_router::HandleDHTLookupForSendTo(llarp_router_lookup_job *job)
{
  llarp_router *self = static_cast< llarp_router * >(job->user);
  if(job->found)
  {
    llarp_router_try_connect(self, &job->result, 10);
  }
  else
  {
    self->DiscardOutboundFor(job->target);
  }
  delete job;
}

void
llarp_router::try_connect(fs::path rcfile)
{
  // FIXME: update API
  byte_t tmp[MAX_RC_SIZE];
  llarp_rc remote = {0};
  llarp_buffer_t buf;
  llarp::StackBuffer< decltype(tmp) >(buf, tmp);
  // open file
  {
    std::ifstream f(rcfile, std::ios::binary);
    if(f.is_open())
    {
      f.seekg(0, std::ios::end);
      size_t sz = f.tellg();
      f.seekg(0, std::ios::beg);
      if(sz <= buf.sz)
      {
        f.read((char *)buf.base, sz);
      }
      else
        llarp::LogError(rcfile, " too large");
    }
    else
    {
      llarp::LogError("failed to open ", rcfile);
      return;
    }
  }
  if(llarp_rc_bdecode(&remote, &buf))
  {
    if(llarp_rc_verify_sig(&crypto, &remote))
    {
      llarp::LogDebug("verified signature");
      if(!llarp_router_try_connect(this, &remote, 10))
      {
        llarp::LogWarn("session already made");
      }
    }
    else
      llarp::LogError("failed to verify signature of RC", rcfile);
  }
  else
    llarp::LogError("failed to decode RC");

  llarp_rc_free(&remote);
}

bool
llarp_router::EnsureIdentity()
{
  if(!EnsureEncryptionKey())
    return false;
  return llarp_findOrCreateIdentity(&crypto, ident_keyfile.c_str(), identity);
}

bool
llarp_router::EnsureEncryptionKey()
{
  return llarp_findOrCreateEncryption(&crypto, encryption_keyfile.c_str(),
                                      &this->encryption);
}

void
llarp_router::AddInboundLink(struct llarp_link *link)
{
  inboundLinks.push_back(link);
}

bool
llarp_router::Ready()
{
  return outboundLink != nullptr;
}

bool
llarp_router::SaveRC()
{
  llarp::LogDebug("verify RC signature");
  if(!llarp_rc_verify_sig(&crypto, &rc))
  {
    llarp::LogError("RC has bad signature not saving");
    return false;
  }

  byte_t tmp[MAX_RC_SIZE];
  auto buf = llarp::StackBuffer< decltype(tmp) >(tmp);

  if(llarp_rc_bencode(&rc, &buf))
  {
    std::ofstream f(our_rc_file);
    if(f.is_open())
    {
      f.write((char *)buf.base, buf.cur - buf.base);
      llarp::LogInfo("our RC saved to ", our_rc_file.c_str());
      return true;
    }
  }
  llarp::LogError("did not save RC to ", our_rc_file.c_str());
  return false;
}

void
llarp_router::Close()
{
  for(auto link : inboundLinks)
  {
    link->stop_link();
    delete link;
  }
  inboundLinks.clear();

  outboundLink->stop_link();
  delete outboundLink;
  outboundLink = nullptr;
}

void
llarp_router::connect_job_retry(void *user, uint64_t orig, uint64_t left)
{
  if(left)
    return;
  llarp_link_establish_job *job =
      static_cast< llarp_link_establish_job * >(user);
  llarp::Addr remote = job->ai;
  if(job->link)
  {
<<<<<<< HEAD
    llarp::LogInfo("trying to establish session again with ", remote);
    job->link->try_establish(job->link, job);
=======
    llarp::Info("trying to establish session again with ", remote);
    job->link->try_establish(job);
>>>>>>> 5676229a
  }
  else
  {
    llarp::LogError("establish session retry failed, no link for ", remote);
  }
}

void
llarp_router::on_verify_client_rc(llarp_async_verify_rc *job)
{
  llarp::async_verify_context *ctx =
      static_cast< llarp::async_verify_context * >(job->user);
  llarp::PubKey pk = job->rc.pubkey;
  llarp_rc_free(&job->rc);
  ctx->router->pendingEstablishJobs.erase(pk);
  delete ctx;
}

void
llarp_router::on_verify_server_rc(llarp_async_verify_rc *job)
{
  llarp::async_verify_context *ctx =
      static_cast< llarp::async_verify_context * >(job->user);
  auto router = ctx->router;
  llarp::PubKey pk(job->rc.pubkey);
  if(!job->valid)
  {
    llarp::LogWarn("invalid server RC");
    if(ctx->establish_job)
    {
      // was an outbound attempt
      auto session = ctx->establish_job->session;
      if(session)
        session->close();
    }
    llarp_rc_free(&job->rc);
    router->pendingEstablishJobs.erase(pk);
    router->DiscardOutboundFor(pk);
    return;
  }
  // we're valid, which means it's already been committed to the nodedb

  llarp::LogDebug("rc verified and saved to nodedb");

  // refresh valid routers RC value if it's there
  auto v = router->validRouters.find(pk);
  if(v != router->validRouters.end())
  {
    // free previous RC members
    llarp_rc_free(&v->second);
  }
  router->validRouters[pk] = job->rc;

  // track valid router in dht
  llarp_dht_put_peer(router->dht, &router->validRouters[pk]);

  // this was an outbound establish job
  if(ctx->establish_job)
  {
    auto session = ctx->establish_job->session;
    router->FlushOutboundFor(pk, session->get_parent());
    // this frees the job
    router->pendingEstablishJobs.erase(pk);
  }
  else  // this was an inbound session
    router->FlushOutboundFor(pk, router->GetLinkWithSessionByPubkey(pk));
}

void
llarp_router::handle_router_ticker(void *user, uint64_t orig, uint64_t left)
{
  if(left)
    return;
  llarp_router *self  = static_cast< llarp_router * >(user);
  self->ticker_job_id = 0;
  self->Tick();
  self->ScheduleTicker(orig);
}

void
llarp_router::HandleExploritoryPathBuildStarted(llarp_pathbuild_job *job)
{
  delete job;
}

void
llarp_router::Tick()
{
  llarp::LogDebug("tick router");
  paths.ExpirePaths();
  // TODO: don't do this if we have enough paths already
  if(inboundLinks.size() == 0)
  {
    auto N = llarp_nodedb_num_loaded(nodedb);
    if(N > 2)
    {
      paths.BuildPaths();
    }
    else
    {
      llarp::LogWarn("not enough nodes known to build exploritory paths, have ",
                     N, " nodes, need 3 now (will be 5 later)");
    }
  }
  paths.TickPaths();
  llarp_link_session_iter iter;
  iter.user  = this;
  iter.visit = &send_padded_message;
  if(sendPadding)
  {
    outboundLink->iter_sessions(iter);
  }
}

bool
llarp_router::send_padded_message(llarp_link_session_iter *itr,
                                  llarp_link_session *peer)
{
  llarp_router *self = static_cast< llarp_router * >(itr->user);
  llarp::RouterID remote;
  remote = &peer->get_remote_router()->pubkey[0];
  llarp::DiscardMessage msg(2000);

  llarp_buffer_t buf =
      llarp::StackBuffer< decltype(linkmsg_buffer) >(self->linkmsg_buffer);

  if(!msg.BEncode(&buf))
    return false;

  buf.sz  = buf.cur - buf.base;
  buf.cur = buf.base;

  for(size_t idx = 0; idx < 5; ++idx)
  {
    peer->sendto(buf);
  }
  return true;
}

void
llarp_router::SendTo(llarp::RouterID remote, const llarp::ILinkMessage *msg,
                     llarp_link *link)
{
  llarp_buffer_t buf =
      llarp::StackBuffer< decltype(linkmsg_buffer) >(linkmsg_buffer);

  if(!msg->BEncode(&buf))
  {
    llarp::LogWarn("failed to encode outbound message, buffer size left: ",
                   llarp_buffer_size_left(buf));
    return;
  }
  // set size of message
  buf.sz  = buf.cur - buf.base;
  buf.cur = buf.base;
  if(link)
  {
    link->sendto(link, remote, buf);
    return;
  }
  bool sent = outboundLink->sendto(outboundLink, remote, buf);
  if(!sent)
  {
    for(auto link : inboundLinks)
    {
      if(!sent)
      {
        sent = link->sendto(link, remote, buf);
      }
    }
  }
}

void
llarp_router::ScheduleTicker(uint64_t ms)
{
  ticker_job_id =
      llarp_logic_call_later(logic, {ms, this, &handle_router_ticker});
}

void
llarp_router::SessionClosed(const llarp::RouterID &remote)
{
  // remove from valid routers and dht if it's a valid router
  auto itr = validRouters.find(remote);
  if(itr == validRouters.end())
    return;

  llarp_dht_remove_peer(dht, remote);
  llarp_rc_free(&itr->second);
  validRouters.erase(itr);
}

llarp_link *
llarp_router::GetLinkWithSessionByPubkey(const llarp::RouterID &pubkey)
{
  for(auto &link : inboundLinks)
  {
    if(link->has_session_to(link, pubkey))
      return link;
  }
  if(outboundLink->has_session_to(outboundLink, pubkey))
    return outboundLink;
  return nullptr;
}

void
llarp_router::FlushOutboundFor(const llarp::RouterID &remote,
                               llarp_link *chosen)
{
  llarp::LogDebug("Flush outbound for ", remote);
  auto itr = outboundMesssageQueue.find(remote);
  if(itr == outboundMesssageQueue.end())
  {
    return;
  }
  if(!chosen)
  {
    DiscardOutboundFor(remote);
    return;
  }
  while(itr->second.size())
  {
    auto buf = llarp::StackBuffer< decltype(linkmsg_buffer) >(linkmsg_buffer);

    auto &msg = itr->second.front();

    if(!msg->BEncode(&buf))
    {
      llarp::LogWarn("failed to encode outbound message, buffer size left: ",
                     llarp_buffer_size_left(buf));
      delete msg;
      itr->second.pop();
      continue;
    }
    // set size of message
    buf.sz  = buf.cur - buf.base;
    buf.cur = buf.base;
    if(!chosen->sendto(chosen, remote, buf))
      llarp::LogWarn("failed to send outboud message to ", remote, " via ",
                     chosen->name());

    delete msg;
    itr->second.pop();
  }
}

void
llarp_router::on_try_connect_result(llarp_link_establish_job *job)
{
  llarp_router *router = static_cast< llarp_router * >(job->user);
  if(job->session)
  {
    // llarp::LogDebug("try_connect got session");
    auto session = job->session;
    router->async_verify_RC(session->get_remote_router(), false, job);
    return;
  }
  // llarp::LogDebug("try_connect no session");
  llarp::PubKey pk = job->pubkey;
  if(job->retries > 0)
  {
    job->retries--;
    job->timeout *= 3;
    job->timeout /= 2;
    llarp::LogInfo("session not established with ", pk, " relaxing timeout to ",
                   job->timeout);
    // exponential backoff
    llarp_logic_call_later(
        router->logic, {job->timeout, job, &llarp_router::connect_job_retry});
  }
  else
  {
    llarp::LogWarn("failed to connect to ", pk,
                   " dropping all pending messages");
    router->DiscardOutboundFor(pk);
    router->pendingEstablishJobs.erase(pk);
  }
}

void
llarp_router::DiscardOutboundFor(const llarp::RouterID &remote)
{
  auto &queue = outboundMesssageQueue[remote];
  while(queue.size())
  {
    delete queue.front();
    queue.pop();
  }
  outboundMesssageQueue.erase(remote);
}

void
llarp_router::async_verify_RC(llarp_rc *rc, bool isExpectingClient,
                              llarp_link_establish_job *establish_job)
{
  llarp_async_verify_rc *job = new llarp_async_verify_rc;
  job->user  = new llarp::async_verify_context{this, establish_job};
  job->rc    = {};
  job->valid = false;
  job->hook  = nullptr;

  job->nodedb = nodedb;
  job->logic  = logic;
  // job->crypto = &crypto; // we already have this
  job->cryptoworker = tp;
  job->diskworker   = disk;

  llarp_rc_copy(&job->rc, rc);
  if(isExpectingClient)
    job->hook = &llarp_router::on_verify_client_rc;
  else
    job->hook = &llarp_router::on_verify_server_rc;

  llarp_nodedb_async_verify(job);
}

#include <string.h>

void
llarp_router::Run()
{
  // zero out router contact
  llarp::Zero(&rc, sizeof(llarp_rc));
  // fill our address list
  rc.addrs         = llarp_ai_list_new();
  bool publicFound = false;

  sockaddr *dest = (sockaddr *)&this->ip4addr;
  llarp::Addr publicAddr(*dest);
  if(this->publicOverride)
  {
    if(publicAddr)
    {
      llarp::LogInfo("public address:port ", publicAddr);
      ;
    }
  }

  llarp::LogInfo("You have ", inboundLinks.size(), " inbound links");
  for(auto link : inboundLinks)
  {
    llarp_ai addr;
    link->get_our_address(&addr);
    llarp::Addr a(addr);
    if(this->publicOverride && a.sameAddr(publicAddr))
    {
      llarp::LogInfo("Found adapter for public address");
      publicFound = true;
    }
    if(a.isPrivate())
    {
      llarp::LogWarn("Skipping private network link: ", a);
      continue;
    }
    llarp::LogInfo("Loading Addr: ", a, " into our RC");

    llarp_ai_list_pushback(rc.addrs, &addr);
  };
  if(this->publicOverride && !publicFound)
  {
    // llarp::LogWarn("Need to load our public IP into RC!");

    llarp_link *link = nullptr;
    if(inboundLinks.size() == 1)
    {
      link = inboundLinks.front();
    }
    else
    {
      if(!inboundLinks.size())
      {
        llarp::LogError("No inbound links found, aborting");
        return;
      }
      link = inboundLinks.front();
      /*
      // create a new link
      link = new llarp_link;
      llarp::Zero(link, sizeof(llarp_link));

      llarp_iwp_args args = {
        .crypto       = &this->crypto,
        .logic        = this->logic,
        .cryptoworker = this->tp,
        .router       = this,
        .keyfile      = this->transport_keyfile.c_str(),
      };
      iwp_link_init(link, args);
      if(llarp_link_initialized(link))
      {

      }
      */
    }
    link->get_our_address(&this->addrInfo);
    // override ip and port
    this->addrInfo.ip   = *publicAddr.addr6();
    this->addrInfo.port = publicAddr.port();
    llarp::LogInfo("Loaded our public ", publicAddr, " override into RC!");
    // we need the link to set the pubkey
    llarp_ai_list_pushback(rc.addrs, &this->addrInfo);
  }
  // set public encryption key
  llarp_rc_set_pubenckey(&rc, llarp::seckey_topublic(encryption));

  char ftmp[68]      = {0};
  const char *hexKey = llarp::HexEncode< llarp::PubKey, decltype(ftmp) >(
      llarp::seckey_topublic(encryption), ftmp);
  llarp::LogInfo("Your Encryption pubkey ", hexKey);
  // set public signing key
  llarp_rc_set_pubsigkey(&rc, llarp::seckey_topublic(identity));
  hexKey = llarp::HexEncode< llarp::PubKey, decltype(ftmp) >(
      llarp::seckey_topublic(identity), ftmp);
  llarp::LogInfo("Your Identity pubkey ", hexKey);

  llarp_rc_sign(&crypto, identity, &rc);

  if(!SaveRC())
  {
    return;
  }

<<<<<<< HEAD
  llarp::LogDebug("starting outbound link");
  if(!outboundLink->start_link(outboundLink, logic))
=======
  llarp::Debug("starting outbound link");
  if(!outboundLink->start_link(logic))
>>>>>>> 5676229a
  {
    llarp::LogWarn("outbound link failed to start");
  }

  int IBLinksStarted = 0;

  // start links
  for(auto link : inboundLinks)
  {
    if(link->start_link(logic))
    {
      llarp::LogDebug("Link ", link->name(), " started");
      IBLinksStarted++;
    }
    else
      llarp::LogWarn("Link ", link->name(), " failed to start");
  }

  if(IBLinksStarted > 0)
  {
    // initialize as service node
    InitServiceNode();
    // immediate connect all for service node
    uint64_t delay = rand() % 100;
    llarp_logic_call_later(logic, {delay, this, &ConnectAll});
  }
  else
  {
    // delayed connect all for clients
    uint64_t delay = ((rand() % 10) * 500) + 1000;
    llarp_logic_call_later(logic, {delay, this, &ConnectAll});
  }

  llarp::PubKey ourPubkey = pubkey();
  llarp::LogInfo("starting dht context as ", ourPubkey);
  llarp_dht_context_start(dht, ourPubkey);

  ScheduleTicker(1000);
}

void
llarp_router::InitServiceNode()
{
  llarp::LogInfo("accepting transit traffic");
  paths.AllowTransit();
  llarp_dht_allow_transit(dht);
}

void
llarp_router::ConnectAll(void *user, uint64_t orig, uint64_t left)
{
  if(left)
    return;
  llarp_router *self = static_cast< llarp_router * >(user);
  for(const auto &itr : self->connect)
  {
    llarp::LogInfo("connecting to node ", itr.first);
    self->try_connect(itr.second);
  }
}
bool
llarp_router::InitOutboundLink()
{
  if(outboundLink)
    return true;

  llarp_iwp_args args = {
      .crypto       = &crypto,
      .logic        = logic,
      .cryptoworker = tp,
      .router       = this,
      .keyfile      = transport_keyfile.c_str(),
  };

  auto link = new(std::nothrow) llarp_link(args);

  auto afs = {AF_INET, AF_INET6};

  if(link)
  {
    llarp::LogInfo("outbound link initialized");
    for(auto af : afs)
    {
      if(link->configure(netloop, "*", af, 0))
      {
        outboundLink = link;
        llarp::LogInfo("outbound link ready");
        return true;
      }
    }
  }
  delete link;
  llarp::LogError("failed to initialize outbound link");
  return false;
}

bool
llarp_router::HasPendingConnectJob(const llarp::RouterID &remote)
{
  return pendingEstablishJobs.find(remote) != pendingEstablishJobs.end();
}

struct llarp_router *
llarp_init_router(struct llarp_threadpool *tp, struct llarp_ev_loop *netloop,
                  struct llarp_logic *logic)
{
  llarp_router *router = new llarp_router();
  if(router)
  {
    router->netloop = netloop;
    router->tp      = tp;
    router->logic   = logic;
    // TODO: make disk io threadpool count configurable
#ifdef TESTNET
    router->disk = tp;
#else
    router->disk = llarp_init_threadpool(1, "llarp-diskio");
#endif
    llarp_crypto_libsodium_init(&router->crypto);
  }
  return router;
}

bool
llarp_configure_router(struct llarp_router *router, struct llarp_config *conf)
{
  llarp_config_iterator iter;
  iter.user  = router;
  iter.visit = llarp::router_iter_config;
  llarp_config_iter(conf, &iter);
  if(!router->InitOutboundLink())
    return false;
  if(!router->Ready())
  {
    return false;
  }
  return router->EnsureIdentity();
}

void
llarp_run_router(struct llarp_router *router, struct llarp_nodedb *nodedb)
{
  router->nodedb = nodedb;
  router->Run();
}

bool
llarp_router_try_connect(struct llarp_router *router, struct llarp_rc *remote,
                         uint16_t numretries)
{
  char ftmp[68] = {0};
  const char *hexname =
      llarp::HexEncode< llarp::PubKey, decltype(ftmp) >(remote->pubkey, ftmp);

  // do we already have a pending job for this remote?
  if(router->HasPendingConnectJob(remote->pubkey))
  {
    llarp::LogDebug("We have pending connect jobs to ", hexname);
    return false;
  }
  // try first address only
  llarp_ai addr;
  if(llarp_ai_list_index(remote->addrs, 0, &addr))
  {
    auto link = router->outboundLink;
    auto itr  = router->pendingEstablishJobs.emplace(
        std::make_pair(remote->pubkey, llarp_link_establish_job()));
    auto job = &itr.first->second;
    llarp_ai_copy(&job->ai, &addr);
    memcpy(job->pubkey, remote->pubkey, PUBKEYSIZE);
    job->retries = numretries;
    job->timeout = 10000;
    job->result  = &llarp_router::on_try_connect_result;
    // give router as user pointer
    job->user = router;
    // try establishing
    link->try_establish(job);
    return true;
  }
  llarp::LogWarn("couldn't get first address for ", hexname);
  return false;
}

void
llarp_rc_clear(struct llarp_rc *rc)
{
  // zero out router contact
  llarp::Zero(rc, sizeof(llarp_rc));
}

void
llarp_rc_set_pubenckey(struct llarp_rc *rc, const uint8_t *pubenckey)
{
  // set public encryption key
  memcpy(rc->enckey, pubenckey, PUBKEYSIZE);
}

void
llarp_rc_set_pubsigkey(struct llarp_rc *rc, const uint8_t *pubsigkey)
{
  // set public signing key
  memcpy(rc->pubkey, pubsigkey, PUBKEYSIZE);
}

void
llarp_rc_set_pubkey(struct llarp_rc *rc, const uint8_t *pubenckey,
                    const uint8_t *pubsigkey)
{
  // set public encryption key
  llarp_rc_set_pubenckey(rc, pubenckey);
  // set public signing key
  llarp_rc_set_pubsigkey(rc, pubsigkey);
}

struct llarp_rc *
llarp_rc_read(const char *fpath)
{
  fs::path our_rc_file(fpath);
  std::error_code ec;
  if(!fs::exists(our_rc_file, ec))
  {
    printf("File[%s] not found\n", fpath);
    return 0;
  }
  std::ifstream f(our_rc_file, std::ios::binary);
  if(!f.is_open())
  {
    printf("Can't open file [%s]\n", fpath);
    return 0;
  }
  byte_t tmp[MAX_RC_SIZE];
  llarp_buffer_t buf = llarp::StackBuffer< decltype(tmp) >(tmp);
  f.seekg(0, std::ios::end);
  size_t sz = f.tellg();
  f.seekg(0, std::ios::beg);

  if(sz > buf.sz)
    return 0;

  f.read((char *)buf.base, sz);
  // printf("contents[%s]\n", tmpc);
  llarp_rc *rc = new llarp_rc;
  llarp::Zero(rc, sizeof(llarp_rc));
  if(!llarp_rc_bdecode(rc, &buf))
  {
    printf("Can't decode [%s]\n", fpath);
    return 0;
  }
  return rc;
}

bool
llarp_rc_addr_list_iter(struct llarp_ai_list_iter *iter, struct llarp_ai *ai)
{
  struct llarp_rc *rc = (llarp_rc *)iter->user;
  llarp_ai_list_pushback(rc->addrs, ai);
  return true;
}

void
llarp_rc_set_addrs(struct llarp_rc *rc, struct llarp_alloc *mem,
                   struct llarp_ai_list *addr)
{
  rc->addrs = llarp_ai_list_new();
  struct llarp_ai_list_iter ai_itr;
  ai_itr.user  = rc;
  ai_itr.visit = &llarp_rc_addr_list_iter;
  llarp_ai_list_iterate(addr, &ai_itr);
}

bool
llarp_rc_write(struct llarp_rc *rc, const char *fpath)
{
  fs::path our_rc_file(fpath);
  byte_t tmp[MAX_RC_SIZE];
  auto buf = llarp::StackBuffer< decltype(tmp) >(tmp);

  if(llarp_rc_bencode(rc, &buf))
  {
    std::ofstream f(our_rc_file, std::ios::binary);
    if(f.is_open())
    {
      f.write((char *)buf.base, buf.cur - buf.base);
      return true;
    }
  }
  return false;
}

void
llarp_rc_sign(llarp_crypto *crypto, const byte_t *seckey, struct llarp_rc *rc)
{
  byte_t buf[MAX_RC_SIZE];
  auto signbuf = llarp::StackBuffer< decltype(buf) >(buf);
  // zero out previous signature
  llarp::Zero(rc->signature, sizeof(rc->signature));
  // encode
  if(llarp_rc_bencode(rc, &signbuf))
  {
    // sign
    signbuf.sz = signbuf.cur - signbuf.base;
    crypto->sign(rc->signature, seckey, signbuf);
  }
}

void
llarp_stop_router(struct llarp_router *router)
{
  if(router)
    router->Close();
}

void
llarp_router_iterate_links(struct llarp_router *router,
                           struct llarp_router_link_iter i)
{
  for(auto link : router->inboundLinks)
    if(!i.visit(&i, router, link))
      return;
  i.visit(&i, router, router->outboundLink);
}

void
llarp_free_router(struct llarp_router **router)
{
  if(*router)
  {
    delete *router;
  }
  *router = nullptr;
}

void
llarp_router_override_path_selection(struct llarp_router *router,
                                     llarp_pathbuilder_select_hop_func func)
{
  if(func)
    router->selectHopFunc = func;
}

bool
llarp_findOrCreateIdentity(llarp_crypto *crypto, const char *fpath,
                           byte_t *secretkey)
{
  llarp::LogDebug("find or create ", fpath);
  fs::path path(fpath);
  std::error_code ec;
  if(!fs::exists(path, ec))
  {
    llarp::LogInfo("generating new identity key");
    crypto->identity_keygen(secretkey);
    std::ofstream f(path, std::ios::binary);
    if(f.is_open())
    {
      f.write((char *)secretkey, SECKEYSIZE);
    }
  }
  std::ifstream f(path, std::ios::binary);
  if(f.is_open())
  {
    f.read((char *)secretkey, SECKEYSIZE);
    return true;
  }
  llarp::LogInfo("failed to get identity key");
  return false;
}

// C++ ...
bool
llarp_findOrCreateEncryption(llarp_crypto *crypto, const char *fpath,
                             llarp::SecretKey *encryption)
{
  llarp::LogDebug("find or create ", fpath);
  fs::path path(fpath);
  std::error_code ec;
  if(!fs::exists(path, ec))
  {
    llarp::LogInfo("generating new encryption key");
    crypto->encryption_keygen(*encryption);
    std::ofstream f(path, std::ios::binary);
    if(f.is_open())
    {
      f.write((char *)encryption, SECKEYSIZE);
    }
  }
  std::ifstream f(path, std::ios::binary);
  if(f.is_open())
  {
    f.read((char *)encryption, SECKEYSIZE);
    return true;
  }
  llarp::LogInfo("failed to get encryption key");
  return false;
}

namespace llarp
{
  void
  router_iter_config(llarp_config_iterator *iter, const char *section,
                     const char *key, const char *val)
  {
    llarp_router *self = static_cast< llarp_router * >(iter->user);
    int af;
    uint16_t proto;
    if(StrEq(val, "eth"))
    {
#ifdef AF_LINK
      af = AF_LINK;
#endif
#ifdef AF_PACKET
      af = AF_PACKET;
#endif
      proto = LLARP_ETH_PROTO;
    }
    else
    {
      // try IPv4 first
      af    = AF_INET;
      proto = std::atoi(val);
    }

    struct llarp_link *link = nullptr;
    if(StrEq(section, "bind"))
    {
      if(!StrEq(key, "*"))
      {
<<<<<<< HEAD
        llarp::LogInfo("interface specific binding activated");
        link = new llarp_link;
        llarp::Zero(link, sizeof(llarp_link));

=======
        llarp::Info("interface specific binding activated");
>>>>>>> 5676229a
        llarp_iwp_args args = {
            .crypto       = &self->crypto,
            .logic        = self->logic,
            .cryptoworker = self->tp,
            .router       = self,
            .keyfile      = self->transport_keyfile.c_str(),
        };

        link = new(std::nothrow) llarp_link(args);

        if(link)
        {
<<<<<<< HEAD
          llarp::LogInfo("link ", key, " initialized");
          if(link->configure(link, self->netloop, key, af, proto))
=======
          llarp::Info("link ", key, " initialized");
          if(link->configure(self->netloop, key, af, proto))
>>>>>>> 5676229a
          {
            self->AddInboundLink(link);
            return;
          }
          if(af == AF_INET6)
          {
            // we failed to configure IPv6
            // try IPv4
            llarp::LogInfo("link ", key,
                           " failed to configure IPv6, trying IPv4");
            af = AF_INET;
            if(link->configure(self->netloop, key, af, proto))
            {
              self->AddInboundLink(link);
              return;
            }
          }
        }
        else
        {
          llarp::LogError("link ", key, " failed to initialize. Link state",
                          link);
        }
      }
      llarp::LogError("link ", key,
                      " failed to configure. (Note: We don't support * yet)");
    }
    else if(StrEq(section, "connect"))
    {
      self->connect[key] = val;
    }
    else if(StrEq(section, "router"))
    {
      if(StrEq(key, "encryption-privkey"))
      {
        self->encryption_keyfile = val;
      }
      if(StrEq(key, "contact-file"))
      {
        self->our_rc_file = val;
      }
      if(StrEq(key, "transport-privkey"))
      {
        self->transport_keyfile = val;
      }
      if(StrEq(key, "ident-privkey"))
      {
        self->ident_keyfile = val;
      }
      if(StrEq(key, "public-address"))
      {
        llarp::LogInfo("public ip ", val, " size ", strlen(val));
        if(strlen(val) < 17)
        {
          // assume IPv4
          inet_pton(AF_INET, val, &self->ip4addr.sin_addr);
          // struct sockaddr dest;
          sockaddr *dest = (sockaddr *)&self->ip4addr;
          llarp::Addr a(*dest);
          llarp::LogInfo("setting public ipv4 ", a);
          self->addrInfo.ip    = *a.addr6();
          self->publicOverride = true;
        }
        // llarp::Addr a(val);
      }
      if(StrEq(key, "public-port"))
      {
        llarp::LogInfo("Setting public port ", val);
        self->ip4addr.sin_port = htons(atoi(val));
        self->addrInfo.port    = htons(atoi(val));
        self->publicOverride   = true;
      }
    }
  }

}  // namespace llarp<|MERGE_RESOLUTION|>--- conflicted
+++ resolved
@@ -288,13 +288,8 @@
   llarp::Addr remote = job->ai;
   if(job->link)
   {
-<<<<<<< HEAD
     llarp::LogInfo("trying to establish session again with ", remote);
-    job->link->try_establish(job->link, job);
-=======
-    llarp::Info("trying to establish session again with ", remote);
     job->link->try_establish(job);
->>>>>>> 5676229a
   }
   else
   {
@@ -718,13 +713,8 @@
     return;
   }
 
-<<<<<<< HEAD
   llarp::LogDebug("starting outbound link");
-  if(!outboundLink->start_link(outboundLink, logic))
-=======
-  llarp::Debug("starting outbound link");
   if(!outboundLink->start_link(logic))
->>>>>>> 5676229a
   {
     llarp::LogWarn("outbound link failed to start");
   }
@@ -1151,14 +1141,7 @@
     {
       if(!StrEq(key, "*"))
       {
-<<<<<<< HEAD
         llarp::LogInfo("interface specific binding activated");
-        link = new llarp_link;
-        llarp::Zero(link, sizeof(llarp_link));
-
-=======
-        llarp::Info("interface specific binding activated");
->>>>>>> 5676229a
         llarp_iwp_args args = {
             .crypto       = &self->crypto,
             .logic        = self->logic,
@@ -1171,13 +1154,8 @@
 
         if(link)
         {
-<<<<<<< HEAD
           llarp::LogInfo("link ", key, " initialized");
-          if(link->configure(link, self->netloop, key, af, proto))
-=======
-          llarp::Info("link ", key, " initialized");
           if(link->configure(self->netloop, key, af, proto))
->>>>>>> 5676229a
           {
             self->AddInboundLink(link);
             return;
