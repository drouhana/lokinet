#include "router.hpp"
#include <llarp/dtls.h>
#include <llarp/ibfq.h>
#include <llarp/iwp.h>
#include <llarp/link.h>
#include <llarp/proto.h>
#include <llarp/router.h>
#include "buffer.hpp"
#include "net.hpp"
#include "str.hpp"

#include <fstream>

namespace llarp
{
  void
  router_iter_config(llarp_config_iterator *iter, const char *section,
                     const char *key, const char *val);
}  // namespace llarp

llarp_router::llarp_router(struct llarp_alloc *m) : ready(false), mem(m)
{
  llarp_msg_muxer_init(&muxer);
}

llarp_router::~llarp_router()
{
}

void
llarp_router::try_connect(fs::path rcfile)
{
  byte_t tmp[MAX_RC_SIZE];
  llarp_rc remote = {0};
  llarp_buffer_t buf;
  llarp::StackBuffer< decltype(tmp) >(buf, tmp);
  // open file
  {
    std::ifstream f(rcfile, std::ios::binary);
    if(f.is_open())
    {
      f.seekg(0, std::ios::end);
      size_t sz = f.tellg();
      f.seekg(0, std::ios::beg);
      if(sz <= buf.sz)
      {
        f.read((char *)buf.base, sz);
      }
      else
        printf("file too large\n");
    }
    else
    {
      return;
    }
  }
  if(llarp_rc_bdecode(mem, &remote, &buf))
  {
    if(llarp_rc_verify_sig(&crypto, &remote))
    {
      printf("signature valided\n");
      if(llarp_router_try_connect(this, &remote))
      {
        printf("session attempt started\n");
      }
      else
      {
        printf("session already pending\n");
      }
    }
    else
      printf("failed to verify signature\n");
  }
  else
    printf("failed to decode buffer, read=%ld\n", buf.cur - buf.base);

  llarp_rc_free(&remote);
}

void
llarp_router::AddLink(struct llarp_link *link)
{
  links.push_back(link);
  ready = true;
}

bool
llarp_router::Ready()
{
  return ready;
}

<<<<<<< HEAD
bool
llarp_router::EnsureIdentity()
=======
bool llarp_findOrCreateIdentity(llarp_crypto *crypto, fs::path path,
                                llarp_seckey_t *identity) {
  std::error_code ec;
  if(!fs::exists(path, ec))
  {
    crypto->keygen(*identity);
    std::ofstream f(path, std::ios::binary);
    if(f.is_open())
    {
      f.write((char*)identity, sizeof(identity));
    }
  }
  std::ifstream f(path, std::ios::binary);
  if(f.is_open())
  {
    f.read((char*)identity, sizeof(identity));
    return true;
  }
  return false;
}

bool llarp_router::EnsureIdentity()
>>>>>>> ea5f4ba2
{
  std::error_code ec;
  if(!fs::exists(ident_keyfile, ec))
  {
    crypto.keygen(identity);
    std::ofstream f(ident_keyfile, std::ios::binary);
    if(f.is_open())
    {
      f.write((char *)identity, sizeof(identity));
    }
  }
  std::ifstream f(ident_keyfile, std::ios::binary);
  if(f.is_open())
  {
    f.read((char *)identity, sizeof(identity));
    return true;
  }
  return false;
}

<<<<<<< HEAD
bool
llarp_router::SaveRC()
=======
bool llarp_rc_write(struct llarp_rc *rc, fs::path our_rc_file) {
  uint8_t tmp[MAX_RC_SIZE];
  llarp_buffer_t buf;
  buf.base = (char*)tmp;
  buf.cur = (char*) tmp;
  buf.sz = sizeof(tmp);
  if(llarp_rc_bencode(rc, &buf))
  {
    std::ofstream f(our_rc_file, std::ios::binary);
    if(f.is_open())
    {
      f.write(buf.base, buf.cur - buf.base);
      return true;
    }
  }
  return false;
}

bool llarp_router::SaveRC()
>>>>>>> ea5f4ba2
{
  printf("verify rc signature... ");
  if(!llarp_rc_verify_sig(&crypto, &rc))
  {
    printf(" BAD!\n");
    return false;
  }
  printf(" OK.\n");

<<<<<<< HEAD
  byte_t tmp[MAX_RC_SIZE];
  llarp_buffer_t buf;
  llarp::StackBuffer< decltype(tmp) >(buf, tmp);

=======
  uint8_t tmp[MAX_RC_SIZE];
  auto buf = llarp::StackBuffer<decltype(tmp)>(tmp);
  
>>>>>>> ea5f4ba2
  if(llarp_rc_bencode(&rc, &buf))
  {
    std::ofstream f(our_rc_file);
    if(f.is_open())
    {
      f.write((char *)buf.base, buf.cur - buf.base);
      return true;
    }
  }
  return false;
}

void
llarp_router::Close()
{
  for(auto link : links)
  {
    link->stop_link(link);
  }
}

void
llarp_router::on_try_connect_result(llarp_link_establish_job *job)
{
  printf("on_try_connect_result\n");
  llarp_router *self = static_cast< llarp_router * >(job->user);
  if(job->session)
    printf("session made\n");
  else
    printf("session not made\n");
  self->mem->free(self->mem, job);
}

void
llarp_router::Run()
{
  // zero out router contact
  llarp::Zero(&rc, sizeof(llarp_rc));
  // fill our address list
  rc.addrs = llarp_ai_list_new(mem);
  llarp_ai addr;
  for(auto link : links)
  {
    link->get_our_address(link, &addr);
    llarp_ai_list_pushback(rc.addrs, &addr);
  };
  // set public key
  memcpy(rc.pubkey, pubkey(), 32);
  {
    // sign router contact
    byte_t rcbuf[MAX_RC_SIZE];
    llarp_buffer_t signbuf;
    llarp::StackBuffer< decltype(rcbuf) >(signbuf, rcbuf);
    // encode
    if(!llarp_rc_bencode(&rc, &signbuf))
      return;

    // sign
    signbuf.sz = signbuf.cur - signbuf.base;
    printf("sign %ld bytes\n", signbuf.sz);
    crypto.sign(rc.signature, identity, signbuf);
  }

  if(!SaveRC())
    return;

  printf("saved router contact\n");
  // start links
  for(auto link : links)
  {
    int result = link->start_link(link, logic);
    if(result == -1)
      printf("link %s failed to start\n", link->name());
    else
      printf("link %s started\n", link->name());
  }

  printf("connecting to routers\n");
  for(const auto &itr : connect)
  {
    printf("try connecting to %s\n", itr.first.c_str());
    try_connect(itr.second);
  }
}

bool
llarp_router::iter_try_connect(llarp_router_link_iter *iter,
                               llarp_router *router, llarp_link *link)
{
  if(!link)
    return false;

  auto mem = router->mem;

  llarp_link_establish_job *job = llarp::Alloc< llarp_link_establish_job >(mem);

  if(!job)
    return false;
  llarp_ai *ai = static_cast< llarp_ai * >(iter->user);
  llarp_ai_copy(&job->ai, ai);
  job->timeout = 5000;
  job->result  = &llarp_router::on_try_connect_result;
  // give router as user pointer
  job->user = router;
  printf("try_establish\n");
  link->try_establish(link, job);
  printf("return true\n");
  return true;
}

extern "C" {

struct llarp_router *
llarp_init_router(struct llarp_alloc *mem, struct llarp_threadpool *tp,
                  struct llarp_ev_loop *netloop, struct llarp_logic *logic)
{
  llarp_router *router = new llarp_router(mem);
  if(router)
  {
    router->netloop = netloop;
    router->tp      = tp;
    router->logic   = logic;
    llarp_crypto_libsodium_init(&router->crypto);
    llarp_msg_muxer_init(&router->muxer);
  }
  return router;
}

bool
llarp_configure_router(struct llarp_router *router, struct llarp_config *conf)
{
  llarp_config_iterator iter;
  iter.user  = router;
  iter.visit = llarp::router_iter_config;
  llarp_config_iter(conf, &iter);
  if(!router->Ready())
  {
    printf("router not ready\n");
    return false;
  }
  return router->EnsureIdentity();
}

<<<<<<< HEAD
void
llarp_run_router(struct llarp_router *router)
{
  router->Run();
}

bool
llarp_router_try_connect(struct llarp_router *router, struct llarp_rc *remote)
{
  // try first address only
  llarp_ai addr;
  if(llarp_ai_list_index(remote->addrs, 0, &addr))
=======
void llarp_rc_clear(struct llarp_rc *rc) {
  // zero out router contact
  llarp::Zero(rc, sizeof(llarp_rc));
}

bool llarp_rc_addr_list_iter(struct llarp_ai_list_iter *iter,
                             struct llarp_ai *ai) {
  struct llarp_rc *rc = (llarp_rc *)iter->user;
  llarp_ai_list_pushback(rc->addrs, *ai);
  return true;
}

void llarp_rc_set_addrs(struct llarp_rc *rc, struct llarp_alloc *mem,
                        struct llarp_ai_list *addr) {
  rc->addrs = llarp_ai_list_new(mem);
  struct llarp_ai_list_iter ai_itr;
  ai_itr.user = rc;
  ai_itr.visit = &llarp_rc_addr_list_iter;
  llarp_ai_list_iterate(addr, &ai_itr);
}

void llarp_rc_set_pubkey(struct llarp_rc *rc, uint8_t *pubkey) {
  // set public key
  memcpy(rc->pubkey, pubkey, 32);
}

void llarp_rc_sign(llarp_crypto *crypto, llarp_seckey_t *identity,
                   struct llarp_rc *rc) {
  // sign router contact
  llarp_buffer_t signbuf;
  char buf[MAX_RC_SIZE];
  signbuf.base = buf;
  signbuf.cur = buf;
  signbuf.sz = sizeof(buf);
  // encode
  if(llarp_rc_bencode(rc, &signbuf))
  {
    printf("router.cpp::llarp_rc_sign - encoded [%s]\n", buf);
    // sign
    signbuf.sz = signbuf.cur - signbuf.base;
    printf("router.cpp::llarp_rc_sign - sized [%d/%d]\n", signbuf.sz, MAX_RC_SIZE);
    crypto->sign(rc->signature, *identity, signbuf);
    printf("router.cpp::llarp_rc_sign - signed\n");
  }
}

void llarp_run_router(struct llarp_router *router) {

  // zero out router contact
  llarp::Zero(&router->rc, sizeof(llarp_rc));
  // fill our address list
  router->rc.addrs = llarp_ai_list_new(router->mem);
  router->ForEachLink([router](llarp_link *link) {
      llarp_ai addr;
      link->get_our_address(link, &addr);
      llarp_ai_list_pushback(router->rc.addrs, addr);
  });
  // set public key
  memcpy(router->rc.pubkey, router->pubkey(), 32);

  // sign router contact
  char buf[MAX_RC_SIZE];
  auto signbuf = llarp::StackBuffer<decltype(buf)>(buf);
  // encode
  if(llarp_rc_bencode(&router->rc, &signbuf))
>>>>>>> ea5f4ba2
  {
    printf("try connect to first address\n");
    llarp_router_iterate_links(router,
                               {&addr, &llarp_router::iter_try_connect});
    return true;
  }
  else
    printf("router has no addresses?\n");
  return false;
}

void
llarp_stop_router(struct llarp_router *router)
{
  if(router)
    router->Close();
}

void
llarp_router_iterate_links(struct llarp_router *router,
                           struct llarp_router_link_iter i)
{
  for(auto link : router->links)
    if(!i.visit(&i, router, link))
      return;
}

void
llarp_free_router(struct llarp_router **router)
{
  if(*router)
  {
    for(auto &link : (*router)->links)
    {
      link->free_impl(link);
      delete link;
    }
    delete *router;
  }
  *router = nullptr;
}
}

namespace llarp
{
<<<<<<< HEAD
  void
  router_iter_config(llarp_config_iterator *iter, const char *section,
                     const char *key, const char *val)
=======

void router_iter_config(llarp_config_iterator *iter, const char *section,
                        const char *key, const char *val)
{
  llarp_router *self = static_cast<llarp_router *>(iter->user);
  int af;
  uint16_t proto;
  if (StrEq(val, "eth"))
  {
    af = AF_PACKET;
    proto = LLARP_ETH_PROTO;
  }
  else
  {
    af = AF_INET;
    proto = std::atoi(val);
  }

  struct llarp_link *link = nullptr;
  if (StrEq(section, "iwp-links"))
  {
    link = llarp::Alloc<llarp_link>(self->mem);
    llarp::Zero(link, sizeof(*link));

    llarp_iwp_args args = {
      .mem = self->mem,
      .crypto = &self->crypto,
      .logic = self->logic,
      .cryptoworker = self->tp,
      .keyfile = self->transport_keyfile.c_str(),
    };
    iwp_link_init(link, args, &self->muxer);
  }
  else if (StrEq(section, "iwp-connect"))
>>>>>>> ea5f4ba2
  {
    llarp_router *self = static_cast< llarp_router * >(iter->user);
    int af;
    uint16_t proto;
    if(StrEq(val, "eth"))
    {
      af    = AF_PACKET;
      proto = LLARP_ETH_PROTO;
    }
    else
    {
      af    = AF_INET;
      proto = std::atoi(val);
    }
<<<<<<< HEAD

    struct llarp_link *link = nullptr;
    if(StrEq(section, "iwp-links"))
    {
      link = new llarp_link;
      llarp::Zero(link, sizeof(llarp_link));

      llarp_iwp_args args = {
          .mem          = self->mem,
          .crypto       = &self->crypto,
          .logic        = self->logic,
          .cryptoworker = self->tp,
          .keyfile      = self->transport_keyfile.c_str(),
      };
      iwp_link_init(link, args, &self->muxer);
    }
    else if(StrEq(section, "iwp-connect"))
    {
      std::error_code ec;
      if(fs::exists(val, ec))
        self->connect.try_emplace(key, val);
      else
        printf("cannot read %s\n", val);
      return;
    }
    else if(StrEq(section, "router"))
=======
    return;
  }
  else
    return;

  if(llarp_link_initialized(link))
  {
    printf("link initialized...");
    if (link->configure(link, self->netloop, key, af, proto))
>>>>>>> ea5f4ba2
    {
      if(StrEq(key, "contact-file"))
      {
        self->our_rc_file = val;
        printf("storing signed rc at %s\n", self->our_rc_file.c_str());
      }
      return;
    }
    else
      return;

    if(llarp_link_initialized(link))
    {
      printf("link initialized...");
      if(link->configure(link, self->netloop, key, af, proto))
      {
        llarp_ai ai;
        link->get_our_address(link, &ai);
        llarp::Addr addr = ai;
        printf("configured on %s as %s\n", key, addr.to_string().c_str());
        self->AddLink(link);
        return;
      }
    }
    self->mem->free(self->mem, link);
    printf("failed to configure link for %s\n", key);
  }
<<<<<<< HEAD
=======
  self->mem->free(self->mem, link);
  printf("failed to configure link for %s\n", key);
}
>>>>>>> ea5f4ba2

}  // namespace llarp<|MERGE_RESOLUTION|>--- conflicted
+++ resolved
@@ -77,6 +77,12 @@
   llarp_rc_free(&remote);
 }
 
+bool
+llarp_router::EnsureIdentity()
+{
+  return llarp_findOrCreateIdentity(&crypto, ident_keyfile.c_str(), &identity);
+}
+
 void
 llarp_router::AddLink(struct llarp_link *link)
 {
@@ -90,77 +96,8 @@
   return ready;
 }
 
-<<<<<<< HEAD
-bool
-llarp_router::EnsureIdentity()
-=======
-bool llarp_findOrCreateIdentity(llarp_crypto *crypto, fs::path path,
-                                llarp_seckey_t *identity) {
-  std::error_code ec;
-  if(!fs::exists(path, ec))
-  {
-    crypto->keygen(*identity);
-    std::ofstream f(path, std::ios::binary);
-    if(f.is_open())
-    {
-      f.write((char*)identity, sizeof(identity));
-    }
-  }
-  std::ifstream f(path, std::ios::binary);
-  if(f.is_open())
-  {
-    f.read((char*)identity, sizeof(identity));
-    return true;
-  }
-  return false;
-}
-
-bool llarp_router::EnsureIdentity()
->>>>>>> ea5f4ba2
-{
-  std::error_code ec;
-  if(!fs::exists(ident_keyfile, ec))
-  {
-    crypto.keygen(identity);
-    std::ofstream f(ident_keyfile, std::ios::binary);
-    if(f.is_open())
-    {
-      f.write((char *)identity, sizeof(identity));
-    }
-  }
-  std::ifstream f(ident_keyfile, std::ios::binary);
-  if(f.is_open())
-  {
-    f.read((char *)identity, sizeof(identity));
-    return true;
-  }
-  return false;
-}
-
-<<<<<<< HEAD
 bool
 llarp_router::SaveRC()
-=======
-bool llarp_rc_write(struct llarp_rc *rc, fs::path our_rc_file) {
-  uint8_t tmp[MAX_RC_SIZE];
-  llarp_buffer_t buf;
-  buf.base = (char*)tmp;
-  buf.cur = (char*) tmp;
-  buf.sz = sizeof(tmp);
-  if(llarp_rc_bencode(rc, &buf))
-  {
-    std::ofstream f(our_rc_file, std::ios::binary);
-    if(f.is_open())
-    {
-      f.write(buf.base, buf.cur - buf.base);
-      return true;
-    }
-  }
-  return false;
-}
-
-bool llarp_router::SaveRC()
->>>>>>> ea5f4ba2
 {
   printf("verify rc signature... ");
   if(!llarp_rc_verify_sig(&crypto, &rc))
@@ -170,16 +107,9 @@
   }
   printf(" OK.\n");
 
-<<<<<<< HEAD
   byte_t tmp[MAX_RC_SIZE];
-  llarp_buffer_t buf;
-  llarp::StackBuffer< decltype(tmp) >(buf, tmp);
-
-=======
-  uint8_t tmp[MAX_RC_SIZE];
-  auto buf = llarp::StackBuffer<decltype(tmp)>(tmp);
-  
->>>>>>> ea5f4ba2
+  auto buf = llarp::StackBuffer< decltype(tmp) >(tmp);
+
   if(llarp_rc_bencode(&rc, &buf))
   {
     std::ofstream f(our_rc_file);
@@ -323,7 +253,6 @@
   return router->EnsureIdentity();
 }
 
-<<<<<<< HEAD
 void
 llarp_run_router(struct llarp_router *router)
 {
@@ -336,73 +265,6 @@
   // try first address only
   llarp_ai addr;
   if(llarp_ai_list_index(remote->addrs, 0, &addr))
-=======
-void llarp_rc_clear(struct llarp_rc *rc) {
-  // zero out router contact
-  llarp::Zero(rc, sizeof(llarp_rc));
-}
-
-bool llarp_rc_addr_list_iter(struct llarp_ai_list_iter *iter,
-                             struct llarp_ai *ai) {
-  struct llarp_rc *rc = (llarp_rc *)iter->user;
-  llarp_ai_list_pushback(rc->addrs, *ai);
-  return true;
-}
-
-void llarp_rc_set_addrs(struct llarp_rc *rc, struct llarp_alloc *mem,
-                        struct llarp_ai_list *addr) {
-  rc->addrs = llarp_ai_list_new(mem);
-  struct llarp_ai_list_iter ai_itr;
-  ai_itr.user = rc;
-  ai_itr.visit = &llarp_rc_addr_list_iter;
-  llarp_ai_list_iterate(addr, &ai_itr);
-}
-
-void llarp_rc_set_pubkey(struct llarp_rc *rc, uint8_t *pubkey) {
-  // set public key
-  memcpy(rc->pubkey, pubkey, 32);
-}
-
-void llarp_rc_sign(llarp_crypto *crypto, llarp_seckey_t *identity,
-                   struct llarp_rc *rc) {
-  // sign router contact
-  llarp_buffer_t signbuf;
-  char buf[MAX_RC_SIZE];
-  signbuf.base = buf;
-  signbuf.cur = buf;
-  signbuf.sz = sizeof(buf);
-  // encode
-  if(llarp_rc_bencode(rc, &signbuf))
-  {
-    printf("router.cpp::llarp_rc_sign - encoded [%s]\n", buf);
-    // sign
-    signbuf.sz = signbuf.cur - signbuf.base;
-    printf("router.cpp::llarp_rc_sign - sized [%d/%d]\n", signbuf.sz, MAX_RC_SIZE);
-    crypto->sign(rc->signature, *identity, signbuf);
-    printf("router.cpp::llarp_rc_sign - signed\n");
-  }
-}
-
-void llarp_run_router(struct llarp_router *router) {
-
-  // zero out router contact
-  llarp::Zero(&router->rc, sizeof(llarp_rc));
-  // fill our address list
-  router->rc.addrs = llarp_ai_list_new(router->mem);
-  router->ForEachLink([router](llarp_link *link) {
-      llarp_ai addr;
-      link->get_our_address(link, &addr);
-      llarp_ai_list_pushback(router->rc.addrs, addr);
-  });
-  // set public key
-  memcpy(router->rc.pubkey, router->pubkey(), 32);
-
-  // sign router contact
-  char buf[MAX_RC_SIZE];
-  auto signbuf = llarp::StackBuffer<decltype(buf)>(buf);
-  // encode
-  if(llarp_rc_bencode(&router->rc, &signbuf))
->>>>>>> ea5f4ba2
   {
     printf("try connect to first address\n");
     llarp_router_iterate_links(router,
@@ -415,6 +277,101 @@
 }
 
 void
+llarp_rc_clear(struct llarp_rc *rc)
+{
+  // zero out router contact
+  llarp::Zero(rc, sizeof(llarp_rc));
+}
+
+bool
+llarp_rc_addr_list_iter(struct llarp_ai_list_iter *iter, struct llarp_ai *ai)
+{
+  struct llarp_rc *rc = (llarp_rc *)iter->user;
+  llarp_ai_list_pushback(rc->addrs, ai);
+  return true;
+}
+
+void
+llarp_rc_set_addrs(struct llarp_rc *rc, struct llarp_alloc *mem,
+                   struct llarp_ai_list *addr)
+{
+  rc->addrs = llarp_ai_list_new(mem);
+  struct llarp_ai_list_iter ai_itr;
+  ai_itr.user  = rc;
+  ai_itr.visit = &llarp_rc_addr_list_iter;
+  llarp_ai_list_iterate(addr, &ai_itr);
+}
+
+void
+llarp_rc_set_pubkey(struct llarp_rc *rc, uint8_t *pubkey)
+{
+  // set public key
+  memcpy(rc->pubkey, pubkey, 32);
+}
+
+bool
+llarp_findOrCreateIdentity(llarp_crypto *crypto, const char *fpath,
+                           llarp_seckey_t *identity)
+{
+  fs::path path(fpath);
+  std::error_code ec;
+  if(!fs::exists(path, ec))
+  {
+    crypto->keygen(*identity);
+    std::ofstream f(path, std::ios::binary);
+    if(f.is_open())
+    {
+      f.write((char *)*identity, sizeof(identity));
+    }
+  }
+  std::ifstream f(path, std::ios::binary);
+  if(f.is_open())
+  {
+    f.read((char *)*identity, sizeof(identity));
+    return true;
+  }
+  return false;
+}
+
+bool
+llarp_rc_write(struct llarp_rc *rc, const char *fpath)
+{
+  fs::path our_rc_file(fpath);
+  byte_t tmp[MAX_RC_SIZE];
+  auto buf = llarp::StackBuffer< decltype(tmp) >(tmp);
+
+  if(llarp_rc_bencode(rc, &buf))
+  {
+    std::ofstream f(our_rc_file, std::ios::binary);
+    if(f.is_open())
+    {
+      f.write((char *)buf.base, buf.cur - buf.base);
+      return true;
+    }
+  }
+  return false;
+}
+
+void
+llarp_rc_sign(llarp_crypto *crypto, llarp_seckey_t *identity,
+              struct llarp_rc *rc)
+{
+  // sign router contact
+  byte_t buf[MAX_RC_SIZE];
+  auto signbuf = llarp::StackBuffer< decltype(buf) >(buf);
+  // encode
+  if(llarp_rc_bencode(rc, &signbuf))
+  {
+    // sign
+    signbuf.sz = signbuf.cur - signbuf.base;
+    printf("router.cpp::llarp_rc_sign - sized [%zu/%zu]\n", signbuf.sz,
+           MAX_RC_SIZE);
+    crypto->sign(rc->signature, *identity, signbuf);
+    printf("router.cpp::llarp_rc_sign - signed\n");
+  }
+}
+
+void
 llarp_stop_router(struct llarp_router *router)
 {
   if(router)
@@ -448,46 +405,9 @@
 
 namespace llarp
 {
-<<<<<<< HEAD
   void
   router_iter_config(llarp_config_iterator *iter, const char *section,
                      const char *key, const char *val)
-=======
-
-void router_iter_config(llarp_config_iterator *iter, const char *section,
-                        const char *key, const char *val)
-{
-  llarp_router *self = static_cast<llarp_router *>(iter->user);
-  int af;
-  uint16_t proto;
-  if (StrEq(val, "eth"))
-  {
-    af = AF_PACKET;
-    proto = LLARP_ETH_PROTO;
-  }
-  else
-  {
-    af = AF_INET;
-    proto = std::atoi(val);
-  }
-
-  struct llarp_link *link = nullptr;
-  if (StrEq(section, "iwp-links"))
-  {
-    link = llarp::Alloc<llarp_link>(self->mem);
-    llarp::Zero(link, sizeof(*link));
-
-    llarp_iwp_args args = {
-      .mem = self->mem,
-      .crypto = &self->crypto,
-      .logic = self->logic,
-      .cryptoworker = self->tp,
-      .keyfile = self->transport_keyfile.c_str(),
-    };
-    iwp_link_init(link, args, &self->muxer);
-  }
-  else if (StrEq(section, "iwp-connect"))
->>>>>>> ea5f4ba2
   {
     llarp_router *self = static_cast< llarp_router * >(iter->user);
     int af;
@@ -502,13 +422,12 @@
       af    = AF_INET;
       proto = std::atoi(val);
     }
-<<<<<<< HEAD
 
     struct llarp_link *link = nullptr;
     if(StrEq(section, "iwp-links"))
     {
-      link = new llarp_link;
-      llarp::Zero(link, sizeof(llarp_link));
+      link = llarp::Alloc< llarp_link >(self->mem);
+      llarp::Zero(link, sizeof(*link));
 
       llarp_iwp_args args = {
           .mem          = self->mem,
@@ -518,60 +437,23 @@
           .keyfile      = self->transport_keyfile.c_str(),
       };
       iwp_link_init(link, args, &self->muxer);
+      if(llarp_link_initialized(link))
+      {
+        if(link->configure(link, self->netloop, key, af, proto))
+        {
+          llarp_ai ai;
+          link->get_our_address(link, &ai);
+          llarp::Addr addr = ai;
+          printf("link %s bound to %s\n", key, addr.to_string().c_str());
+          return;
+        }
+      }
+      printf("link %s failed to configure\n", key);
     }
     else if(StrEq(section, "iwp-connect"))
     {
-      std::error_code ec;
-      if(fs::exists(val, ec))
-        self->connect.try_emplace(key, val);
-      else
-        printf("cannot read %s\n", val);
-      return;
-    }
-    else if(StrEq(section, "router"))
-=======
-    return;
-  }
-  else
-    return;
-
-  if(llarp_link_initialized(link))
-  {
-    printf("link initialized...");
-    if (link->configure(link, self->netloop, key, af, proto))
->>>>>>> ea5f4ba2
-    {
-      if(StrEq(key, "contact-file"))
-      {
-        self->our_rc_file = val;
-        printf("storing signed rc at %s\n", self->our_rc_file.c_str());
-      }
-      return;
-    }
-    else
-      return;
-
-    if(llarp_link_initialized(link))
-    {
-      printf("link initialized...");
-      if(link->configure(link, self->netloop, key, af, proto))
-      {
-        llarp_ai ai;
-        link->get_our_address(link, &ai);
-        llarp::Addr addr = ai;
-        printf("configured on %s as %s\n", key, addr.to_string().c_str());
-        self->AddLink(link);
-        return;
-      }
-    }
-    self->mem->free(self->mem, link);
-    printf("failed to configure link for %s\n", key);
-  }
-<<<<<<< HEAD
-=======
-  self->mem->free(self->mem, link);
-  printf("failed to configure link for %s\n", key);
-}
->>>>>>> ea5f4ba2
+      self->connect[key] = val;
+    }
+  }
 
 }  // namespace llarp