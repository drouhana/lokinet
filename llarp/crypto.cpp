#include <crypto.hpp>
<<<<<<< HEAD
=======
#include <fstream>
#include <iterator>
>>>>>>> fb7a8c50
#include <buffer.hpp>

#include <fstream>
#include <iterator>

namespace llarp
{
  bool
  PubKey::FromString(const std::string& str)
  {
    return HexDecode(str.c_str(), begin(), size());
  }

  std::string
  PubKey::ToString() const
  {
    char buf[(PUBKEYSIZE + 1) * 2] = {0};
    return HexEncode(*this, buf);
  }

  bool
  SecretKey::LoadFromFile(const char* fname)
  {
    std::ifstream f;
    f.open(fname, std::ios::binary);
    if(!f.is_open())
      return false;
    size_t sz = 0;
    f.seekg(0, std::ios::end);
    sz = f.tellg();
    f.seekg(0, std::ios::beg);
    if(sz == size())
    {
      // is raw buffer
      std::copy(std::istream_iterator< byte_t >(f),
                std::istream_iterator< byte_t >(), begin());
      return true;
    }
    byte_t tmp[128];
    auto buf = llarp::StackBuffer< decltype(tmp) >(tmp);
    if(sz > sizeof(tmp))
      return false;
    f.read((char*)tmp, sz);
    return BDecode(&buf);
  }

  bool
  SecretKey::SaveToFile(const char* fname) const
  {
    byte_t tmp[128];
    auto buf = llarp::StackBuffer< decltype(tmp) >(tmp);
    if(!BEncode(&buf))
      return false;

    std::ofstream f;
    f.open(fname, std::ios::binary);
    if(!f.is_open())
      return false;
    f.write((char*)buf.base, buf.cur - buf.base);
    return true;
  }

}  // namespace llarp<|MERGE_RESOLUTION|>--- conflicted
+++ resolved
@@ -1,13 +1,7 @@
 #include <crypto.hpp>
-<<<<<<< HEAD
-=======
 #include <fstream>
 #include <iterator>
->>>>>>> fb7a8c50
 #include <buffer.hpp>
-
-#include <fstream>
-#include <iterator>
 
 namespace llarp
 {
