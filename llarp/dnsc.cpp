#include <llarp/dnsc.hpp>

#ifndef _WIN32
#include <arpa/inet.h>
#include <netdb.h> /* getaddrinfo, getnameinfo */
#include <netinet/in.h>
#include <sys/socket.h>
#endif

#include <stdlib.h> /* exit */
#include <string.h> /* memset */
#include <sys/types.h>
#include <unistd.h> /* close */

#include <algorithm>      // for std::find_if
#include <llarp/net.hpp>  // for llarp::Addr
#include <llarp/logger.hpp>
#include <stdio.h>  // sprintf

#define MIN(X, Y) (((X) < (Y)) ? (X) : (Y))

dns_tracker dns_udp_tracker;

/*
#define DNC_BUF_SIZE 512
/// a question to be asked remotely (the actual bytes to send on the wire)
// header, question
struct dns_query
{
  uint16_t length;
  // char *url;
  unsigned char request[DNC_BUF_SIZE];
  // uint16_t reqType;
};
*/

/// build a DNS question packet
struct dns_query *
build_dns_packet(char *url, uint16_t id, uint16_t reqType)
{
  dns_query *dnsQuery = new dns_query;
  dnsQuery->length    = 12;
  // ID
  // buffer[0] = (value & 0xFF00) >> 8;
  // buffer[1] = value & 0xFF;
  llarp::LogDebug("building request ", id);

  dnsQuery->request[0] = (id & 0xFF00) >> 8;
  dnsQuery->request[1] = (id & 0x00FF) >> 0;
  // field
  dnsQuery->request[2] = 0x01;
  dnsQuery->request[3] = 0x00;
  // questions
  dnsQuery->request[4] = 0x00;
  dnsQuery->request[5] = 0x01;
  // answers
  dnsQuery->request[6] = 0x00;
  dnsQuery->request[7] = 0x00;
  // ns
  dnsQuery->request[8] = 0x00;
  dnsQuery->request[9] = 0x00;
  // ar
  dnsQuery->request[10] = 0x00;
  dnsQuery->request[11] = 0x00;

  char *word;
  // llarp::LogDebug("Asking DNS server %s about %s", SERVER, dnsQuery->url);

  char *strTemp = strdup(url);

  word = strtok(strTemp, ".");
  while(word)
  {
    // llarp::LogDebug("parsing hostname: \"%s\" is %zu characters", word,
    // strlen(word));
    dnsQuery->request[dnsQuery->length++] = strlen(word);
    for(unsigned int i = 0; i < strlen(word); i++)
    {
      dnsQuery->request[dnsQuery->length++] = word[i];
    }
    word = strtok(nullptr, ".");
  }
  free(strTemp);
  dnsQuery->request[dnsQuery->length++] = 0x00;  // End of the host name
  dnsQuery->request[dnsQuery->length++] =
      0x00;  // 0x0001 - Query is a Type A query (host address)
  dnsQuery->request[dnsQuery->length++] = reqType;
  dnsQuery->request[dnsQuery->length++] =
      0x00;  // 0x0001 - Query is class IN (Internet address)
  dnsQuery->request[dnsQuery->length++] = 0x01;
  return dnsQuery;
}

dns_query *
answer_request_alloc(struct dnsc_context *dnsc, void *sock, const char *url,
                     dnsc_answer_hook_func resolved, void *user, uint16_t type)
{
  std::unique_ptr< dnsc_answer_request > request(new dnsc_answer_request);
  if(!request)
  {
    llarp::LogError("Couldn't make dnsc request");
    return nullptr;
  }
  request->sock     = sock;
  request->user     = user;
  request->resolved = resolved;
  request->found    = false;
  request->context  = dnsc;

  char *sUrl             = strdup(url);
  request->question.name = (char *)sUrl;  // since it's a std::String
  // we can nuke sUrl now
  free(sUrl);

  // leave 256 bytes available
  if(request->question.name.size() > 255)
  {
    // size_t diff = request->question.name.size() - 255;
    // request->question.name = request->question.name.substr(diff); // get the
    // rightmost 255 bytes
    llarp::LogWarn("dnsc request question too long");
    return nullptr;
  }
  request->question.type   = type;
  request->question.qClass = 1;

  request->packet.header = nullptr;

  // register our self with the tracker
  dns_tracker *tracker = request->context->tracker;
  if(!tracker)
  {
    llarp::LogError("no tracker in DNSc context");
    return nullptr;
  }

  uint16_t id = ++tracker->c_requests;
  if(id == 65535)
    id = 0;
  // conflict: do we need this?
  // tracker->client_request[id] = std::unique_ptr< dnsc_answer_request
  // >(request);

  dns_query *dns_packet = build_dns_packet(
      (char *)request->question.name.c_str(), id, request->question.type);

  tracker->client_request[id] = std::move(request);

  return dns_packet;
}

// FIXME: make first a std_unique
/// generic dnsc handler
void
generic_handle_dnsc_recvfrom(dnsc_answer_request *request,
                             __attribute__((unused))
                             const struct sockaddr *saddr,
                             const void *buf, ssize_t sz)
{
  if(!request)
  {
    llarp::LogError(
        "User data to DNS Client response not a dnsc_answer_request");
    // we can't call back the hook
    return;
  }
  // llarp::LogInfo("got a response, udp user is ", udp->user);

  unsigned char *castBuf     = (unsigned char *)buf;
  const char *const castBufc = (const char *)buf;
  // auto buffer            = llarp::StackBuffer< decltype(castBuf) >(castBuf);
  dns_msg_header *hdr    = decode_hdr((const char *)castBuf);
  request->packet.header = hdr;

  llarp::LogDebug("Header got client responses for id: ", hdr->id);
  // llarp_dnsc_unbind(request);

  if(sz < 0)
  {
    llarp::LogWarn("Error Receiving DNS Client Response");
    request->resolved(request);
    return;
  }

  // unsigned char *castBuf = (unsigned char *)buf;
  // auto buffer = llarp::StackBuffer< decltype(castBuf) >(castBuf);

  // hexdump("received packet", &buffer, ret);
  /*
   uint16_t QDCOUNT;   // No. of items in Question Section
   uint16_t ANCOUNT;   // No. of items in Answer Section
   uint16_t NSCOUNT;   // No. of items in Authority Section
   uint16_t ARCOUNT;   // No. of items in Additional Section
   uint16_t QCLASS;    // Specifies the class of the query
   uint16_t ATYPE;     // Specifies the meaning of the data in the RDATA field
   uint16_t ACLASS;    // Specifies the class of the data in the RDATA field
   uint32_t TTL;       // The number of seconds the results can be cached
   uint16_t RDLENGTH;  // The length of the RDATA field
   uint16_t MSGID;
   */
  uint8_t rcode;
  // int length;

  // struct dns_query *dnsQuery = &request->query;

  // rcode = (buffer[3] & 0x0F);
  // llarp::LogInfo("dnsc rcode ", rcode);

  dns_msg_header *msg = decode_hdr((const char *)castBuf);
  castBuf += 12;
  llarp::LogDebug("msg id ", msg->id);
  uint8_t qr = msg->qr;
  llarp::LogDebug("msg qr ", qr);
  uint8_t opcode = msg->opcode;
  llarp::LogDebug("msg op ", opcode);
  rcode = msg->rcode;
  llarp::LogDebug("msg rc ", rcode);

  llarp::LogDebug("msg qdc ", msg->qdCount);
  llarp::LogDebug("msg anc ", msg->anCount);
  llarp::LogDebug("msg nsc ", msg->nsCount);
  llarp::LogDebug("msg arc ", msg->arCount);

  // FIXME: only handling one atm
  uint32_t pos               = 12;  // just set after header
  dns_msg_question *question = nullptr;
  for(uint32_t i = 0; i < hdr->qdCount; i++)
  {
    question = decode_question(castBufc, &pos);
    std::unique_ptr< dns_msg_question > unique(question);
    request->packet.questions.push_back(std::move(unique));
    // llarp::LogDebug("Read a question, now at ", std::to_string(pos));
    // 1 dot: 1 byte for length + length
    // 4 bytes for class/type
    // castBuf += question->name.length() + 1 + 4;
    // castBuf += 2;  // skip answer label
  }
  if(question)
  {
    llarp::LogDebug("Question ", std::to_string(question->type), " ",
                    question->name);
  }
  // FIXME: only handling one atm
  std::vector< dns_msg_answer * > answers;
  dns_msg_answer *answer = nullptr;
  for(uint32_t i = 0; i < hdr->anCount; i++)
  {
    // pos = 0; // reset pos
    answer = decode_answer(castBufc, &pos);
    answers.push_back(answer);
    std::unique_ptr< dns_msg_answer > unique(answer);
    request->packet.answers.push_back(std::move(unique));
    /*
    llarp::LogDebug("Read an answer ", answer->type, " for ",
                    request->question.name, ", now at ", std::to_string(pos));
    */
    // llarp::LogInfo("Read an answer. Label Len: ", answer->name.length(), "
    // rdLen: ", answer->rdLen);
    // name + Type (2) + Class (2) + TTL (4) + rdLen (2) + rdData + skip next
    // answer label (1) first 2 was answer->name.length() if lbl is ref and type
    // 1: it should be 16 bytes long l0 + t2 + c2 + t4 + l2 + rd4 (14)   + l2
    // (2)
    /*
    castBuf += 0 + 2 + 2 + 4 + 2 + answer->rdLen;
    castBuf += 2;  // skip answer label
    uint8_t first = *castBuf;
    if(first != 0)
    {
      llarp::LogDebug("next byte isnt 12, skipping ahead one byte. ",
                      std::to_string(first));
      castBuf++;
    }
    */
    // prevent reading past the end of the packet
    /*
    auto diff = castBuf - (unsigned char *)buf;
    llarp::LogDebug("Read answer, bytes left ", diff);
    if(diff > sz)
    {
      // llarp::LogWarn("Would read past end of dns packet. for ",
      //               request->question.name);
      break;
    }
    */
    if(pos > (size_t)sz)
    {
      llarp::LogWarn("Would read past end of dns packet. for ",
                     request->question.name);
      break;
    }
    /*
    uint8_t first = castBufc[pos];
    if(first != 0)
    {
      llarp::LogInfo("next byte isnt 12, skipping ahead one byte. ",
                      std::to_string(first));
      pos++;
    }
    */
  }

  // handle authority records (usually no answers with these, so we'll just
  // stomp) usually NS records tho
  for(uint32_t i = 0; i < hdr->nsCount; i++)
  {
    // pos = 0; // reset pos
    answer = decode_answer(castBufc, &pos);
    std::unique_ptr< dns_msg_answer > unique(answer);
    request->packet.auth_rrs.push_back(std::move(unique));
    // answers.push_back(answer);
    /*
    llarp::LogDebug("Read an authority for ",
                     request->question.name, " at ", std::to_string(pos));
    */
    // castBuf += answer->name.length() + 4 + 4 + 4 + answer->rdLen;
<<<<<<< HEAD
    if(pos > sz)
    {
      llarp::LogWarn("Would read past end of dns packet. for ",
                     request->question.name);
      break;
    }
  }

  for(uint32_t i = 0; i < hdr->arCount; i++)
  {
    answer = decode_answer(castBufc, &pos);
    std::unique_ptr< dns_msg_answer > unique(answer);
    request->packet.additional_rrs.push_back(std::move(unique));
    /*
    llarp::LogDebug("Read an addl RR for ",
                   request->question.name, " at ", std::to_string(pos));
    */
=======
      if((ssize_t)pos > sz)
      {
          llarp::LogWarn("Would read past end of dns packet. for ",
                         request->question.name);
          break;
      }
>>>>>>> 1f96584c
  }

  /*
  size_t i = 0;
  for(auto it = answers.begin(); it != answers.end(); ++it)
  {
    llarp::LogInfo("Answer #", i, " class: [", (*it)->aClass, "] type: [",
  (*it)->type,
                   "] rdlen[", (*it)->rdLen, "]");
    i++;
  }
  */

  // dns_msg_answer *answer2 = decode_answer((const char*)castBuf);
  // castBuf += answer->name.length() + 4 + 4 + 4 + answer->rdLen;

  // llarp::LogDebug("query type: %u\n", dnsQuery->reqType);
  /*
   QCLASS = (uint16_t)dnsQuery->request[dnsQuery->length - 2] * 0x100
   + dnsQuery->request[dnsQuery->length - 1];
   llarp::LogInfo("query class: ", QCLASS);

   length = dnsQuery->length + 1;  // to skip 0xc00c
   // printf("length [%d] from [%d]\n", length, buffer.base);
   ATYPE = (uint16_t)buffer[length + 1] * 0x100 + buffer[length + 2];
   llarp::LogInfo("answer type: ", ATYPE);
   ACLASS = (uint16_t)buffer[length + 3] * 0x100 + buffer[length + 4];
   llarp::LogInfo("answer class: ", ACLASS);
   TTL = (uint32_t)buffer[length + 5] * 0x1000000 + buffer[length + 6] * 0x10000
   + buffer[length + 7] * 0x100 + buffer[length + 8];
   llarp::LogInfo("seconds to cache: ", TTL);
   RDLENGTH = (uint16_t)buffer[length + 9] * 0x100 + buffer[length + 10];
   llarp::LogInfo("bytes in answer: ", RDLENGTH);

   MSGID = (uint16_t)buffer[0] * 0x100 + buffer[1];
   // llarp::LogDebug("answer msg id: %u\n", MSGID);
   */
  llarp::Addr upstreamAddr = request->context->resolvers[0];

  if(answer == nullptr)
  {
    llarp::LogWarn("nameserver ", upstreamAddr,
                   " didnt return any answers for ",
                   question ? question->name : "null question");
    request->resolved(request);
    return;
  }
  if(answer->type == 5 || answer->type == 2)
  {
    llarp::LogDebug("Last answer is a cname/NS, reverting to first");
    answer = answers.front();
  }

  if(question)
  {
    llarp::LogDebug("qus type  ", question->type);
  }

  llarp::LogDebug("ans class ", answer->aClass);
  llarp::LogDebug("ans type  ", answer->type);
  llarp::LogDebug("ans ttl   ", answer->ttl);
  llarp::LogDebug("ans rdlen ", answer->rdLen);

  /*
   llarp::LogInfo("ans2 class ", answer2->aClass);
   llarp::LogInfo("ans2 type  ", answer2->type);
   llarp::LogInfo("ans2 ttl   ", answer2->ttl);
   llarp::LogInfo("ans2 rdlen ", answer2->rdLen);
   */

  // llarp::LogDebug("rcode ", std::to_string(rcode));
  if(rcode == 2)
  {
    llarp::LogWarn("nameserver ", upstreamAddr, " returned SERVFAIL:");
    llarp::LogWarn(
        "  the name server was unable to process this query due to a problem "
        "with the name server.");
    request->resolved(request);
    return;
  }
  else if(rcode == 3)
  {
    llarp::LogWarn("nameserver ", upstreamAddr,
                   " returned NXDOMAIN for: ", request->question.name);
    llarp::LogWarn("  the domain name referenced in the query does not exist");
    request->resolved(request);
    return;
  }

  int ip = 0;

  // if no answer, just bail now
  if(!answer)
  {
    request->found = false;
    request->resolved(request);
    return;
  }

  /* search for and print IPv4 addresses */
  // if(dnsQuery->reqType == 0x01)
  /*
  llarp::LogDebug("request question type: ",
                  std::to_string(request->question.type));
                  */
  // lets detect this for a bit
  if(answer->type != question->type)
  {
    llarp::LogWarn("Answer type [", std::to_string(answer->type),
                   "] doesn't match question type[",
                   std::to_string(question->type), "]");
  }
  // check this assumption
  if(request->question.type != question->type)
  {
    llarp::LogWarn("Request qtype [", std::to_string(request->question.type),
                   "] doesn't match response qtype[",
                   std::to_string(question->type), "]");
  }
  if(answer->type == 1)
  {
    // llarp::LogInfo("DNS server's answer is: (type#=", ATYPE, "):");
    llarp::LogDebug("IPv4 address(es) for ", request->question.name, ":");

    // llarp::LogDebug("Answer rdLen ", std::to_string(answer->rdLen));
    if(answer->rdLen == 4)
    {
      /*
      request->result.sa_family = AF_INET;
#if((__APPLE__ && __MACH__) || __FreeBSD__)
      request->result.sa_len = sizeof(in_addr);
#endif
      struct in_addr *addr =
          &((struct sockaddr_in *)&request->result)->sin_addr;

      unsigned char *ip = (unsigned char *)&(addr->s_addr);
      ip[0]             = answer->rData[0];
      ip[1]             = answer->rData[1];
      ip[2]             = answer->rData[2];
      ip[3]             = answer->rData[3];
      */

      /*
      request->result.from_4int(answer->rData[0], answer->rData[1],
                                answer->rData[2], answer->rData[3]);
      */
      // llarp::LogDebug("Passing back IPv4: ",
      // std::to_string(answer->rData[3]), ".",
      // std::to_string(answer->rData[2]),
      // ".", std::to_string(answer->rData[1]), ".",
      // std::to_string(answer->rData[0]));
      /*
      request->result =
          llarp::ipaddr_ipv4_bits(answer->rData[3], answer->rData[2],
                                  answer->rData[1], answer->rData[0]);
      */

      // llarp::Addr test(request->result);
      // llarp::LogDebug(request->result);
      request->found = true;
      request->resolved(request);
      return;
    }

    if(!ip)
    {
      llarp::LogWarn("  No IPv4 address found in the DNS answer!");
      request->resolved(request);
      return;
    }
  }
  else if(answer->type == 12)
  {
    llarp::LogDebug("Resolving PTR");
    // llarp::dns::type_12ptr *record = dynamic_cast< llarp::dns::type_12ptr *
    // >(answer->record.get());
    request->found = true;
    // request->revDNS = std::string((char *)answer->rData.data(),
    // answer->rData.size());
    // request->revDNS = record->revname;
    request->resolved(request);
    return;
  }
  else if(answer->type == 15)
  {
    llarp::dns::type_15mx *record =
        dynamic_cast< llarp::dns::type_15mx * >(answer->record.get());
    llarp::LogDebug("Resolving MX ", record->mx, "@", record->priority);
    request->found = true;
    // request->result.h = record->priority;
    // request->revDNS = std::string((char *)answer->rData.data(),
    // answer->rData.size());
    // request->revDNS = record->mx;
    request->resolved(request);
    return;
  }
  else if(answer->type == 16)
  {
    llarp::LogDebug("Resolving TXT");
    request->found = true;
    // request->revDNS = std::string((char *)answer->rData.data(),
    // answer->rData.size());
    request->resolved(request);
    return;
  }
  else if(answer->type == 28)
  {
    llarp::LogDebug("Resolving AAAA");
    return;
  }
  llarp::LogWarn("Unhandled question type ", request->question.type);
  // should we let it timeout? lets try sending 404 asap
  request->resolved(request);
}

void
raw_resolve_host(struct dnsc_context *const dnsc, const char *url,
                 dnsc_answer_hook_func resolved, void *const user,
                 uint16_t type)
{
  if(strstr(url, "in-addr.arpa") != nullptr)
  {
    type = 12;
  }
  dns_query *dns_packet =
      answer_request_alloc(dnsc, nullptr, url, resolved, user, type);
  if(!dns_packet)
  {
    llarp::LogError("Couldn't make dnsc packet");
    return;
  }

  // char *word;
  llarp::Addr upstreamAddr = dnsc->resolvers[0];
  llarp::LogDebug("Asking DNS server ", upstreamAddr, " about ", url);

  struct sockaddr_in addr;
  ssize_t ret;
  socklen_t size;
  // int length;
  unsigned char buffer[DNC_BUF_SIZE];
#ifndef _WIN32
  int sockfd;
#else
  SOCKET sockfd;
#endif

  sockfd = socket(AF_INET, SOCK_DGRAM, 0);
  if(!(sockfd > 0))
  {
    llarp::LogWarn("Error creating socket!\n");
    delete dns_packet;
    return;
  }
  // socket = sockfd;
  sockaddr_in *dnscSock = ((sockaddr_in *)dnsc->resolvers[0].addr4());

  memset(&addr, 0, sizeof(addr));
  addr.sin_family      = AF_INET;
  addr.sin_addr.s_addr = dnscSock->sin_addr.s_addr;
  addr.sin_port        = dnscSock->sin_port;
  size                 = sizeof(addr);

  // hexdump("sending packet", &dnsQuery.request, dnsQuery.length);

  ret = sendto(sockfd, (const char *)dns_packet->request, dns_packet->length, 0,
               (struct sockaddr *)&addr, size);

  delete dns_packet;
  if(ret < 0)
  {
    llarp::LogWarn("Error Sending Request");
    return;
  }
  llarp::LogInfo("Sent");

  memset(&buffer, 0, DNC_BUF_SIZE);
  llarp::LogInfo("Waiting for recv");

  // Timeout?
  ret = recvfrom(sockfd, (char *)buffer, DNC_BUF_SIZE, 0,
                 (struct sockaddr *)&addr, &size);
  llarp::LogInfo("recv done ", size);
  if(ret < 0)
  {
    llarp::LogWarn("Error Receiving Response");
    return;
  }
  llarp::LogInfo("closing new socket\n");

  // hexdump("received packet", &buffer, ret);

#ifndef _WIN32
  close(sockfd);
#else
  closesocket(sockfd);
#endif

  unsigned char *castBuf = (unsigned char *)buffer;
  // auto buffer            = llarp::StackBuffer< decltype(castBuf) >(castBuf);
  dns_msg_header *hdr = decode_hdr((const char *)castBuf);
  llarp::LogInfo("response header says it belongs to id #", hdr->id);

  // if we sent this out, then there's an id
  struct dns_tracker *tracker = (struct dns_tracker *)dnsc->tracker;
  generic_handle_dnsc_recvfrom(tracker->client_request[hdr->id].get(), nullptr,
                               castBuf, size);
}

/// intermediate udp_io handler
void
llarp_handle_dnsc_recvfrom(struct llarp_udp_io *const udp,
                           const struct sockaddr *saddr, const void *buf,
                           const ssize_t sz)
{
  if(!saddr)
  {
    llarp::LogWarn("saddr isnt set");
  }
  unsigned char *castBuf = (unsigned char *)buf;
  // auto buffer            = llarp::StackBuffer< decltype(castBuf) >(castBuf);
  dns_msg_header *hdr = decode_hdr((const char *)castBuf);

  llarp::LogDebug("Header got client responses for id: ", hdr->id);

  // if we sent this out, then there's an id
  struct dns_tracker *tracker = (struct dns_tracker *)udp->user;
  struct dnsc_answer_request *request = tracker->client_request[hdr->id].get();

  // sometimes we'll get double responses
  if(request)
  {
    generic_handle_dnsc_recvfrom(request, saddr, buf, sz);
  }
  else
  {
    llarp::LogWarn("Ignoring multiple responses on ID #", hdr->id);
  }
}

bool
llarp_resolve_host(struct dnsc_context *const dnsc, const char *url,
                   dnsc_answer_hook_func resolved, void *const user,
                   uint16_t type)
{
  // FIXME: probably can be stack allocated
  /*
  if (strstr(url, "in-addr.arpa") != nullptr)
  {
    type = 12;
  }
  */
  dns_query *dns_packet =
      answer_request_alloc(dnsc, &dnsc->udp, url, resolved, user, type);
  if(!dns_packet)
  {
    llarp::LogError("Couldn't make dnsc packet");
    return false;
  }

  // register request with udp response tracker
  // dns_tracker *tracker = (dns_tracker *)dnsc->udp->user;

  /*
  uint16_t length = 0;
  dns_msg_header header;
  header.id         = htons(id);
  header.qr         = 0;
  header.opcode     = 0;
  header.aa         = 0;
  header.tc         = 0;
  header.rd         = 1;
  header.ra         = 0;
  header.rcode      = 0;
  header.qdCount    = htons(1);
  header.anCount    = 0;
  header.nsCount    = 0;
  header.arCount    = 0;
  length += 12;

  //request->question.name   = sUrl;
  request->question.type   = htons(1);
  request->question.qClass = htons(1);

  uint16_t qLen = request->question.name.length() + 8;
  length += qLen;

  unsigned char bytes[length];
  // memcpy isn't going to fix the network endian issue
  // encode header into bytes
  memcpy(bytes, &header, 12);
  // encode question into bytes
  memcpy(bytes + 12, &request->question, qLen);
  */

  // uint16_t id                 = ++tracker->c_requests;
  // tracker->client_request[id] = request;
  // llarp::LogInfo("Sending request #", tracker->c_requests, " ", length, "
  // bytes");

  // ssize_t ret = llarp_ev_udp_sendto(dnsc->udp, dnsc->server, bytes, length);
  ssize_t ret = llarp_ev_udp_sendto(dnsc->udp, dnsc->resolvers[0],
                                    dns_packet->request, dns_packet->length);
  delete dns_packet;
  if(ret < 0)
  {
    llarp::LogWarn("Error Sending Request");
    return false;
  }

  return true;
}

void
llarp_host_resolved(dnsc_answer_request *const request)
{
  dns_tracker *tracker = (dns_tracker *)request->context->tracker;
  auto val = std::find_if(
      tracker->client_request.begin(), tracker->client_request.end(),
      [request](
          std::pair< const uint32_t, std::unique_ptr< dnsc_answer_request > >
              &element) { return element.second.get() == request; });
  if(val != tracker->client_request.end())
  {
    tracker->client_request[val->first].reset();
  }
  else
  {
    llarp::LogWarn("Couldn't disable ", request);
  }
}

bool
llarp_dnsc_init(struct dnsc_context *const dnsc,
                struct llarp_logic *const logic,
                struct llarp_ev_loop *const netloop,
                const llarp::Addr &dnsc_sockaddr)
{
  // create client socket
  if(netloop)
  {
    if(!dnsc->udp)
    {
      llarp::LogError("DNSc udp isn't set");
      return false;
    }
    llarp::Addr dnsc_srcsockaddr(0, 0, 0, 0, 0);  // just find a public udp port
    int bind_res = llarp_ev_add_udp(netloop, dnsc->udp,
                                    (const sockaddr *)dnsc_srcsockaddr);
    if(bind_res == -1)
    {
      llarp::LogError("Couldn't bind to ", dnsc_srcsockaddr);
      return false;
    }
  }
  llarp::LogInfo("DNSc adding relay ", dnsc_sockaddr);
  dnsc->resolvers.push_back(dnsc_sockaddr);
  dnsc->tracker = &dns_udp_tracker;
  dnsc->logic = logic;
  return true;
}

bool
llarp_dnsc_stop(__attribute__((unused)) struct dnsc_context *const dnsc)
{
  // delete(sockaddr_in *)dnsc->server;  // deallocation
  return true;
}<|MERGE_RESOLUTION|>--- conflicted
+++ resolved
@@ -313,8 +313,7 @@
                      request->question.name, " at ", std::to_string(pos));
     */
     // castBuf += answer->name.length() + 4 + 4 + 4 + answer->rdLen;
-<<<<<<< HEAD
-    if(pos > sz)
+    if((ssize_t)pos > sz)
     {
       llarp::LogWarn("Would read past end of dns packet. for ",
                      request->question.name);
@@ -331,14 +330,12 @@
     llarp::LogDebug("Read an addl RR for ",
                    request->question.name, " at ", std::to_string(pos));
     */
-=======
-      if((ssize_t)pos > sz)
-      {
-          llarp::LogWarn("Would read past end of dns packet. for ",
-                         request->question.name);
-          break;
-      }
->>>>>>> 1f96584c
+    if((ssize_t)pos > sz)
+    {
+        llarp::LogWarn("Would read past end of dns packet. for ",
+                       request->question.name);
+        break;
+    }
   }
 
   /*
