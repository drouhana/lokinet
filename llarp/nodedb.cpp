--- conflicted
+++ resolved
@@ -110,27 +110,9 @@
 
     if(llarp_rc_bencode(rc, &buf))
     {
-<<<<<<< HEAD
-      char ftmp[68] = {0};
-      const char *hexname =
-        llarp::HexEncode< llarp::PubKey, decltype(ftmp) >(pk, ftmp);
-      std::string hexString(hexname);
-      std::string filepath = nodePath;
-      filepath.append(PATH_SEP);
-      filepath.append(&hexString[hexString.length() - 1]);
-      filepath.append(PATH_SEP);
-      filepath.append(hexname);
-      filepath.append(".signed.txt");
-      llarp::Info("saving RC.pubkey ", filepath);
-      // write buf to disk
-      // auto filename = hexStr(pk.data(), sizeof(pk)) + ".rc";
-      // FIXME: path?
-      // printf("filename[%s]\n", filename.c_str());
-=======
       buf.sz        = buf.cur - buf.base;
       auto filepath = getRCFilePath(rc->pubkey);
       llarp::Debug("saving RC.pubkey ", filepath);
->>>>>>> d5fe7623
       std::ofstream ofs(
           filepath,
           std::ofstream::out & std::ofstream::binary & std::ofstream::trunc);
