#ifndef EV_KQUEUE_HPP
#define EV_KQUEUE_HPP
#include <llarp/buffer.h>
#include <llarp/net.h>

#if __FreeBSD__
// kqueue / kevent
<<<<<<< HEAD
#  include <sys/event.h>
#  include <sys/time.h>
#endif

#if (__APPLE__ && __MACH__)
// kqueue / kevent
#  include <sys/event.h>
#  include <sys/time.h>
#endif

// MacOS needs this
#ifndef SOCK_NONBLOCK
#  include <fcntl.h>
#  define SOCK_NONBLOCK O_NONBLOCK
#endif
=======
//#  include <sys/types.h> // already in net.h
#include <sys/event.h>
#include <sys/time.h>
#endif

//#include <sys/socket.h>
//#include <ifaddrs.h>
>>>>>>> a0f1d548

// original upstream
#include <unistd.h>
#include <cstdio>
#include "ev.hpp"
#include "logger.hpp"
#include "net.hpp"

namespace llarp
{
  struct udp_listener : public ev_io
  {
    llarp_udp_io* udp;

    udp_listener(int fd, llarp_udp_io* u) : ev_io(fd), udp(u){};

    ~udp_listener()
    {
    }

    virtual int
    read(void* buf, size_t sz)
    {
      sockaddr_in6 src;
      socklen_t slen = sizeof(sockaddr_in6);
      sockaddr* addr = (sockaddr*)&src;
      int ret        = ::recvfrom(fd, buf, sz, 0, addr, &slen);
      if(ret == -1)
        return -1;
      udp->recvfrom(udp, addr, buf, ret);
      return 0;
    }

    virtual int
    sendto(const sockaddr* to, const void* data, size_t sz)
    {
      socklen_t slen;
      switch(to->sa_family)
      {
        case AF_INET:
          slen = sizeof(struct sockaddr_in);
          break;
        case AF_INET6:
          slen = sizeof(struct sockaddr_in6);
          break;
        default:
          return -1;
      }
      ssize_t sent = ::sendto(fd, data, sz, 0, to, slen);
      if(sent == -1)
        perror("kqueue sendto()");
      return sent;
    }
  };
};  // namespace llarp

struct llarp_kqueue_loop : public llarp_ev_loop
{
  int kqueuefd;
  struct kevent change; /* event we want to monitor */

  llarp_kqueue_loop() : kqueuefd(-1)
  {
  }

  ~llarp_kqueue_loop()
  {
  }

  bool
  init()
  {
    if(kqueuefd == -1)
    {
      kqueuefd = kqueue();
    }
    return kqueuefd != -1;
  }

  int
  tick(int ms)
  {
    (void)ms;
    struct kevent events[1024];
    int result;
    byte_t readbuf[2048];
    result = kevent(kqueuefd, NULL, 0, events, 1024, NULL);
    // result: 0 is a timeout
    if(result > 0)
    {
      int idx = 0;
      while(idx < result)
      {
        llarp::ev_io* ev = static_cast< llarp::ev_io* >(events[idx].udata);
        if(ev->read(readbuf, sizeof(readbuf)) == -1)
        {
          llarp::Info(__FILE__, "close ev");
          close_ev(ev);
          delete ev;
        }
        ++idx;
      }
    }
    return result;
  }

  int
  run()
  {
    struct kevent events[1024];
    int result;
    byte_t readbuf[2048];
    do
    {
      result = kevent(kqueuefd, NULL, 0, events, 1024, NULL);
      // result: 0 is a timeout
      if(result > 0)
      {
        int idx = 0;
        while(idx < result)
        {
          llarp::ev_io* ev = static_cast< llarp::ev_io* >(events[idx].udata);
          if(ev->read(readbuf, sizeof(readbuf)) == -1)
          {
            llarp::Info(__FILE__, "close ev");
            close_ev(ev);
            delete ev;
          }
          ++idx;
        }
      }
    } while(result != -1);
    return result;
  }

  int
  udp_bind(const sockaddr* addr)
  {
    socklen_t slen;
    llarp::Debug(__FILE__, "kqueue bind affam", addr->sa_family);
    switch(addr->sa_family)
    {
      case AF_INET:
        slen = sizeof(struct sockaddr_in);
        break;
      case AF_INET6:
        slen = sizeof(struct sockaddr_in6);
        break;
#ifdef AF_LINK
#endif
#ifdef AF_PACKET
      case AF_PACKET:
        slen = sizeof(struct sockaddr_ll);
        break;
#endif
      default:
        llarp::Error(__FILE__, "unsupported address family");
        return -1;
    }
    int fd = socket(addr->sa_family, SOCK_DGRAM, 0);
    if(fd == -1)
    {
      perror("socket()");
      return -1;
    }

    if(addr->sa_family == AF_INET6)
    {
      // enable dual stack explicitly
      int dual = 1;
      if(setsockopt(fd, IPPROTO_IPV6, IPV6_V6ONLY, &dual, sizeof(dual)) == -1)
      {
        // failed
        perror("setsockopt()");
        close(fd);
        return -1;
      }
    }
    llarp::Addr a(*addr);
    llarp::Info(__FILE__, "bind to ", a);
    // FreeBSD handbook said to do this
    if (addr->sa_family == AF_INET && INADDR_ANY)
      a._addr4.sin_addr.s_addr = htonl(INADDR_ANY);

    if(bind(fd, addr, slen) == -1)
    {
      perror("bind()");
      close(fd);
      return -1;
    }

    return fd;
  }

  bool
  close_ev(llarp::ev_io* ev)
  {
    EV_SET(&change, ev->fd, EVFILT_READ, EV_DELETE, 0, 0, NULL);
    return kevent(kqueuefd, &change, 1, NULL, 0, NULL) == -1;
  }

  bool
  udp_listen(llarp_udp_io* l, const sockaddr* src)
  {
    int fd = udp_bind(src);
    if(fd == -1)
      return false;
    llarp::udp_listener* listener = new llarp::udp_listener(fd, l);

    EV_SET(&change, fd, EVFILT_READ, EV_ADD, 0, 0, listener);
    if(kevent(kqueuefd, &change, 1, NULL, 0, NULL) == -1)
    {
      delete listener;
      return false;
    }

    l->impl = listener;
    return true;
  }

  bool
  udp_close(llarp_udp_io* l)
  {
    bool ret      = false;
    auto listener = static_cast< llarp::udp_listener* >(l->impl);
    if(listener)
    {
      ret = close_ev(listener);
      delete listener;
      l->impl = nullptr;
    }
    return ret;
  }

  void
  stop()
  {
    if(kqueuefd != -1)
      ::close(kqueuefd);

    kqueuefd = -1;
  }
};

#endif<|MERGE_RESOLUTION|>--- conflicted
+++ resolved
@@ -5,7 +5,6 @@
 
 #if __FreeBSD__
 // kqueue / kevent
-<<<<<<< HEAD
 #  include <sys/event.h>
 #  include <sys/time.h>
 #endif
@@ -21,15 +20,6 @@
 #  include <fcntl.h>
 #  define SOCK_NONBLOCK O_NONBLOCK
 #endif
-=======
-//#  include <sys/types.h> // already in net.h
-#include <sys/event.h>
-#include <sys/time.h>
-#endif
-
-//#include <sys/socket.h>
-//#include <ifaddrs.h>
->>>>>>> a0f1d548
 
 // original upstream
 #include <unistd.h>
