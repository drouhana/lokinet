#include <iwp/session.hpp>

#include <messages/link_intro.hpp>
#include <messages/discard.hpp>
#include <util/meta/memfn.hpp>

namespace llarp
{
  namespace iwp
  {
    static constexpr size_t PacketOverhead = HMACSIZE + TUNNONCESIZE;

    void
    AddRandomPadding(std::vector< byte_t >& pkt, size_t min, size_t variance)
    {
      const auto sz        = pkt.size();
      const size_t randpad = min + randint() % variance;
      pkt.resize(sz + randpad);
      CryptoManager::instance()->randbytes(pkt.data() + sz, randpad);
    }

    Session::Session(LinkLayer* p, RouterContact rc, AddressInfo ai)
        : m_State{State::Initial}
        , m_Inbound{false}
        , m_Parent{p}
        , m_CreatedAt{p->Now()}
        , m_RemoteAddr{ai}
        , m_ChosenAI{std::move(ai)}
        , m_RemoteRC{std::move(rc)}
    {
      token.Zero();
      GotLIM = util::memFn(&Session::GotOutboundLIM, this);
      CryptoManager::instance()->shorthash(m_SessionKey,
                                           llarp_buffer_t(rc.pubkey));
    }

    Session::Session(LinkLayer* p, Addr from)
        : m_State{State::Initial}
        , m_Inbound{true}
        , m_Parent{p}
        , m_CreatedAt{p->Now()}
        , m_RemoteAddr{from}
    {
      token.Randomize();
      GotLIM          = util::memFn(&Session::GotInboundLIM, this);
      const PubKey pk = m_Parent->GetOurRC().pubkey;
      CryptoManager::instance()->shorthash(m_SessionKey, llarp_buffer_t(pk));
    }

    void
    Session::Send_LL(const llarp_buffer_t& pkt)
    {
      LogDebug("send ", pkt.sz, " to ", m_RemoteAddr);
      m_Parent->SendTo_LL(m_RemoteAddr, pkt);
      m_LastTX = time_now_ms();
    }

    bool
    Session::GotInboundLIM(const LinkIntroMessage* msg)
    {
      if(msg->rc.pubkey != m_ExpectedIdent)
      {
        LogError("ident key missmatch from ", m_RemoteAddr, " ", msg->rc.pubkey,
                 " != ", m_ExpectedIdent);
        return false;
      }
      m_State    = State::Ready;
      GotLIM     = util::memFn(&Session::GotRenegLIM, this);
      m_RemoteRC = msg->rc;
      m_Parent->MapAddr(m_RemoteRC.pubkey, this);
      return m_Parent->SessionEstablished(this);
    }

    bool
    Session::GotOutboundLIM(const LinkIntroMessage* msg)
    {
      if(msg->rc.pubkey != m_RemoteRC.pubkey)
      {
        LogError("ident key missmatch");
        return false;
      }
      m_RemoteRC = msg->rc;
      GotLIM     = util::memFn(&Session::GotRenegLIM, this);
      auto self  = shared_from_this();
      SendOurLIM([self](ILinkSession::DeliveryStatus st) {
        if(st == ILinkSession::DeliveryStatus::eDeliverySuccess)
        {
          self->m_State = State::Ready;
          self->m_Parent->MapAddr(self->m_RemoteRC.pubkey, self.get());
          self->m_Parent->SessionEstablished(self.get());
        }
      });
      return true;
    }

    void
    Session::SendOurLIM(ILinkSession::CompletionHandler h)
    {
      LinkIntroMessage msg;
      msg.rc = m_Parent->GetOurRC();
      msg.N.Randomize();
      msg.P = 60000;
      if(not msg.Sign(m_Parent->Sign))
      {
        LogError("failed to sign our RC for ", m_RemoteAddr);
        return;
      }
      AlignedBuffer< LinkIntroMessage::MaxSize > data;
      llarp_buffer_t buf(data);
      if(not msg.BEncode(&buf))
      {
        LogError("failed to encode LIM for ", m_RemoteAddr);
      }
      buf.sz  = buf.cur - buf.base;
      buf.cur = buf.base;
      if(!SendMessageBuffer(buf, h))
      {
        LogError("failed to send LIM to ", m_RemoteAddr);
      }
      LogDebug("sent LIM to ", m_RemoteAddr);
    }

    void
    Session::EncryptAndSend(const llarp_buffer_t& data)
    {
      m_EncryptNext.emplace_back(data.sz + PacketOverhead);
      auto& pkt = m_EncryptNext.back();
      std::copy_n(data.base, data.sz, pkt.begin() + PacketOverhead);
      if(!IsEstablished())
        EncryptWorker(std::move(m_EncryptNext));
    }

    void
    Session::EncryptWorker(CryptoQueue_t msgs)
    {
      LogDebug("encrypt worker ", msgs.size(), " messages");
      for(auto& pkt : msgs)
      {
        llarp_buffer_t pktbuf(pkt);
        byte_t* nonce_ptr = pkt.data() + HMACSIZE;
        CryptoManager::instance()->randbytes(nonce_ptr,
                                             PacketOverhead - HMACSECSIZE);
        pktbuf.base += PacketOverhead;
        pktbuf.cur = pktbuf.base;
        pktbuf.sz -= PacketOverhead;
        CryptoManager::instance()->xchacha20_alt(pktbuf, pktbuf, m_SessionKey,
                                                 nonce_ptr);
        pktbuf.base = nonce_ptr;
        pktbuf.sz   = pkt.size() - HMACSIZE;
        CryptoManager::instance()->hmac(pkt.data(), pktbuf, m_SessionKey);
        pktbuf.base = pkt.data();
        pktbuf.cur  = pkt.data();
        pktbuf.sz   = pkt.size();
        Send_LL(pktbuf);
      }
    }

    void
    Session::Close()
    {
      if(m_State == State::Closed)
        return;
      std::vector< byte_t > close_msg = {LLARP_PROTO_VERSION, Command::eCLOS};
      AddRandomPadding(close_msg);
      const llarp_buffer_t buf(close_msg);
      EncryptAndSend(buf);
      if(m_State == State::Ready)
        m_Parent->UnmapAddr(m_RemoteAddr);
      m_State = State::Closed;
      LogInfo("closing connection to ", m_RemoteAddr);
    }

    bool
    Session::SendMessageBuffer(const llarp_buffer_t& buf,
                               ILinkSession::CompletionHandler completed)
    {
      if(m_TXMsgs.size() >= MaxSendQueueSize)
        return false;
      const auto now   = m_Parent->Now();
      const auto msgid = m_TXID++;
      auto& msg =
          m_TXMsgs.emplace(msgid, OutboundMessage{msgid, buf, now, completed})
              .first->second;
      auto xmit = msg.XMIT();
      AddRandomPadding(xmit);
      const llarp_buffer_t pkt(xmit);
      EncryptAndSend(pkt);
      msg.FlushUnAcked(util::memFn(&Session::EncryptAndSend, this), now);
      LogDebug("send message ", msgid);
      return true;
    }

    void
    Session::SendMACK()
    {
      // send multi acks
      while(!m_SendMACKS.empty())
      {
        const auto sz  = m_SendMACKS.size();
        const auto max = Session::MaxACKSInMACK;
        auto numAcks   = std::min(sz, max);
        std::vector< byte_t > mack;
        mack.resize(2 + 1 + (numAcks * sizeof(uint64_t)));
        mack[0]     = LLARP_PROTO_VERSION;
        mack[1]     = Command::eMACK;
        mack[2]     = byte_t{numAcks};
        byte_t* ptr = mack.data() + 3;
        while(numAcks > 0)
        {
          htobe64buf(ptr, m_SendMACKS.back());
          m_SendMACKS.pop_back();
          numAcks--;
          ptr += sizeof(uint64_t);
        }
        const llarp_buffer_t buf(mack);
        EncryptAndSend(buf);
      }
    }

    void
    Session::Pump()
    {
      const auto now = m_Parent->Now();
      if(m_State == State::Ready || m_State == State::LinkIntro)
      {
        if(ShouldPing())
          SendKeepAlive();
        SendMACK();
        for(auto& item : m_RXMsgs)
        {
          if(item.second.ShouldSendACKS(now))
          {
            item.second.SendACKS(util::memFn(&Session::EncryptAndSend, this),
                                 now);
          }
        }
        for(auto& item : m_TXMsgs)
        {
          if(item.second.ShouldFlush(now))
          {
            item.second.FlushUnAcked(
                util::memFn(&Session::EncryptAndSend, this), now);
          }
        }
      }

      if(!m_EncryptNext.empty())
        m_Parent->QueueWork(std::bind(&Session::EncryptWorker,
                                      shared_from_this(),
                                      std::move(m_EncryptNext)));

      if(!m_DecryptNext.empty())
        m_Parent->QueueWork(std::bind(&Session::DecryptWorker,
                                      shared_from_this(),
                                      std::move(m_DecryptNext)));
    }

    bool
    Session::GotRenegLIM(const LinkIntroMessage* lim)
    {
      LogDebug("renegotiate session on ", m_RemoteAddr);
      return m_Parent->SessionRenegotiate(lim->rc, m_RemoteRC);
    }

    bool
    Session::RenegotiateSession()
    {
      SendOurLIM();
      return true;
    }

    bool
    Session::ShouldPing() const
    {
      if(m_State == State::Ready)
      {
        const auto now = m_Parent->Now();
        return now - m_LastTX > PingInterval;
      }
      return false;
    }

    util::StatusObject
    Session::ExtractStatus() const
    {
      return {{"remoteAddr", m_RemoteAddr.ToString()},
              {"remoteRC", m_RemoteRC.ExtractStatus()}};
    }

    bool
    Session::TimedOut(llarp_time_t now) const
    {
      if(m_State == State::Ready || m_State == State::LinkIntro)
      {
        return now > m_LastRX && now - m_LastRX > SessionAliveTimeout;
      }
      return now - m_CreatedAt > SessionAliveTimeout;
    }

    void
    Session::Tick(llarp_time_t now)
    {
      // remove pending outbound messsages that timed out
      // inform waiters
      {
        auto itr = m_TXMsgs.begin();
        while(itr != m_TXMsgs.end())
        {
          if(itr->second.IsTimedOut(now))
          {
            itr->second.InformTimeout();
            itr = m_TXMsgs.erase(itr);
          }
          else
            ++itr;
        }
      }
      {
        // remove pending inbound messages that timed out
        auto itr = m_RXMsgs.begin();
        while(itr != m_RXMsgs.end())
        {
          if(itr->second.IsTimedOut(now))
          {
            m_ReplayFilter.emplace(itr->first, now);
            itr = m_RXMsgs.erase(itr);
          }
          else
            ++itr;
        }
      }
      {
        // decay replay window
        auto itr = m_ReplayFilter.begin();
        while(itr != m_ReplayFilter.end())
        {
          if(itr->second + ReplayWindow <= now)
          {
            itr = m_ReplayFilter.erase(itr);
          }
          else
            ++itr;
        }
      }
    }

    using Introduction = AlignedBuffer< PubKey::SIZE + PubKey::SIZE
                                        + TunnelNonce::SIZE + Signature::SIZE >;

    void
    Session::GenerateAndSendIntro()
    {
      TunnelNonce N;
      N.Randomize();
      std::vector< byte_t > req;
      req.resize(Introduction::SIZE - Signature::SIZE);
      const auto pk   = m_Parent->GetOurRC().pubkey;
      const auto e_pk = m_Parent->RouterEncryptionSecret().toPublic();
      auto itr        = req.begin();
      std::copy_n(pk.begin(), pk.size(), itr);
      itr += pk.size();
      std::copy_n(e_pk.begin(), e_pk.size(), itr);
      itr += e_pk.size();
      std::copy(N.begin(), N.end(), itr);
      Signature Z;
      llarp_buffer_t signbuf(req);
      m_Parent->Sign(Z, signbuf);
      req.resize(Introduction::SIZE);
      std::copy_n(Z.begin(), Z.size(),
                  req.begin() + (Introduction::SIZE - Signature::SIZE));
      AddRandomPadding(req);
      const llarp_buffer_t buf(req);
      EncryptAndSend(buf);
      m_State = State::Introduction;
      if(not CryptoManager::instance()->transport_dh_client(
             m_SessionKey, m_ChosenAI.pubkey,
             m_Parent->RouterEncryptionSecret(), N))
      {
        LogError("failed to transport_dh_client on outbound session to ",
                 m_RemoteAddr);
        return;
      }
      LogDebug("sent intro to ", m_RemoteAddr);
    }

    void
    Session::HandleCreateSessionRequest(const llarp_buffer_t& buf)
    {
      std::vector< byte_t > result;
      if(not DecryptMessage(buf, result))
      {
        LogError("failed to decrypt session request from ", m_RemoteAddr);
        return;
      }
      if(result.size() < token.size())
      {
        LogError("bad session request size, ", result.size(), " < ",
                 token.size(), " from ", m_RemoteAddr);
        return;
      }
      if(not std::equal(result.begin(), result.begin() + token.size(),
                        token.begin()))
      {
        LogError("token missmatch from ", m_RemoteAddr);
        return;
      }
      m_LastRX = m_Parent->Now();
      m_State  = State::LinkIntro;
      SendOurLIM();
    }

    void
    Session::HandleGotIntro(const llarp_buffer_t& buf)
    {
      if(buf.sz < Introduction::SIZE)
      {
        LogWarn("intro too small from ", m_RemoteAddr);
        return;
      }
      byte_t* ptr = buf.base;
      TunnelNonce N;
      std::copy_n(ptr, PubKey::SIZE, m_ExpectedIdent.begin());
      ptr += PubKey::SIZE;
      std::copy_n(ptr, PubKey::SIZE, m_RemoteOnionKey.begin());
      ptr += PubKey::SIZE;
      std::copy_n(ptr, TunnelNonce::SIZE, N.begin());
      ptr += TunnelNonce::SIZE;
      Signature Z;
      std::copy_n(ptr, Z.size(), Z.begin());
      const llarp_buffer_t verifybuf(buf.base,
                                     Introduction::SIZE - Signature::SIZE);
      if(!CryptoManager::instance()->verify(m_ExpectedIdent, verifybuf, Z))
      {
        LogError("intro verify failed from ", m_RemoteAddr);
        return;
      }
      const PubKey pk = m_Parent->TransportSecretKey().toPublic();
      LogDebug("got intro: remote-pk=", m_RemoteOnionKey.ToHex(),
               " N=", N.ToHex(), " local-pk=", pk.ToHex(), " sz=", buf.sz);
      if(not CryptoManager::instance()->transport_dh_server(
             m_SessionKey, m_RemoteOnionKey, m_Parent->TransportSecretKey(), N))
      {
        LogError("failed to transport_dh_server on inbound intro from ",
                 m_RemoteAddr);
        return;
      }
      std::vector< byte_t > reply;
      reply.resize(token.size());
      std::copy_n(token.begin(), token.size(), reply.begin());
      AddRandomPadding(reply);
      const llarp_buffer_t pkt(reply);
      m_LastRX = m_Parent->Now();
      EncryptAndSend(pkt);
      LogDebug("sent intro ack to ", m_RemoteAddr);
      m_State = State::Introduction;
    }

    void
    Session::HandleGotIntroAck(const llarp_buffer_t& buf)
    {
      std::vector< byte_t > reply;
      if(not DecryptMessage(buf, reply))
      {
        LogError("intro ack decrypt failed from ", m_RemoteAddr);
        return;
      }
      if(reply.size() < token.size())
      {
        LogError("bad intro ack size ", reply.size(), " < ", token.size(),
                 " from ", m_RemoteAddr);
        return;
      }
      m_LastRX = m_Parent->Now();
      std::copy_n(reply.begin(), token.size(), token.begin());
      const llarp_buffer_t pkt(token);
      EncryptAndSend(pkt);
      LogDebug("sent session request to ", m_RemoteAddr);
      m_State = State::LinkIntro;
    }

    bool
    Session::DecryptMessage(const llarp_buffer_t& buf,
                            std::vector< byte_t >& result)
    {
      if(buf.sz <= PacketOverhead)
      {
        LogError("packet too small ", buf.sz);
        return false;
      }
      ShortHash H;
      llarp_buffer_t curbuf(buf.base, buf.sz);
      curbuf.base += ShortHash::SIZE;
      curbuf.sz -= ShortHash::SIZE;
      if(not CryptoManager::instance()->hmac(H.data(), curbuf, m_SessionKey))
      {
        LogError("failed to caclulate keyed hash for ", m_RemoteAddr);
        return false;
      }
      const ShortHash expected{buf.base};
      if(H != expected)
      {
        LogError("keyed hash missmatch ", H, " != ", expected, " from ",
                 m_RemoteAddr, " state=", int(m_State), " size=", buf.sz);
        return false;
      }
      const byte_t* nonce_ptr = curbuf.base;
      curbuf.base += 32;
      curbuf.sz -= 32;
      result.resize(buf.sz - PacketOverhead);
      const llarp_buffer_t outbuf(result);
      LogDebug("decrypt: ", result.size(), " bytes from ", m_RemoteAddr);
      return CryptoManager::instance()->xchacha20_alt(outbuf, curbuf,
                                                      m_SessionKey, nonce_ptr);
    }

    void
    Session::Start()
    {
      if(m_Inbound)
        return;
      GenerateAndSendIntro();
    }

    void
    Session::HandleSessionData(const llarp_buffer_t& buf)
    {
      m_DecryptNext.emplace_back(buf.sz);
      auto& pkt = m_DecryptNext.back();
      std::copy_n(buf.base, buf.sz, pkt.begin());
    }

    void
    Session::DecryptWorker(CryptoQueue_t msgs)
    {
      CryptoQueue_t recvMsgs;
      for(const auto& pkt : msgs)
      {
        std::vector< byte_t > result;
        const llarp_buffer_t buf(pkt);
        if(not DecryptMessage(buf, result))
        {
          LogError("failed to decrypt session data from ", m_RemoteAddr);
          continue;
        }
        if(result[0] != LLARP_PROTO_VERSION)
        {
          LogError("protocol version missmatch ", int(result[0]),
                   " != ", LLARP_PROTO_VERSION);
          continue;
        }
        recvMsgs.emplace_back(std::move(result));
      }
      LogDebug("decrypted ", recvMsgs.size(), " packets from ", m_RemoteAddr);
      m_Parent->logic()->queue_func(std::bind(
          &Session::HandlePlaintext, shared_from_this(), std::move(recvMsgs)));
    }

    void
    Session::HandlePlaintext(CryptoQueue_t msgs)
    {
      for(auto& result : msgs)
      {
        LogDebug("command ", int(result[1]), " from ", m_RemoteAddr);
        switch(result[1])
        {
          case Command::eXMIT:
            HandleXMIT(std::move(result));
            break;
          case Command::eDATA:
            HandleDATA(std::move(result));
            break;
          case Command::eACKS:
            HandleACKS(std::move(result));
            break;
          case Command::ePING:
            HandlePING(std::move(result));
            break;
          case Command::eNACK:
            HandleNACK(std::move(result));
            break;
          case Command::eCLOS:
            HandleCLOS(std::move(result));
            break;
          case Command::eMACK:
            HandleMACK(std::move(result));
            break;
          default:
            LogError("invalid command ", int(result[1]), " from ",
                     m_RemoteAddr);
        }
      }
    }

    void
    Session::HandleMACK(std::vector< byte_t > data)
    {
      if(data.size() < 3)
      {
        LogError("impossibly short mack from ", m_RemoteAddr);
        return;
      }
      byte_t numAcks = data[2];
      if(data.size() < ((numAcks * sizeof(uint64_t)) + 3))
      {
        LogError("short mack from ", m_RemoteAddr);
        return;
      }
      byte_t* ptr = data.data() + 3;
      while(numAcks > 0)
      {
        uint64_t acked = bufbe64toh(ptr);
        auto itr       = m_TXMsgs.find(acked);
        if(itr != m_TXMsgs.end())
        {
          itr->second.Completed();
          m_TXMsgs.erase(itr);
        }
        else
        {
          LogDebug("ignored mack for txid=", acked, " from ", m_RemoteAddr);
        }
        ptr += sizeof(uint64_t);
        numAcks--;
      }
    }

    void
    Session::HandleNACK(std::vector< byte_t > data)
    {
      if(data.size() < 10)
      {
        LogError("short nack from ", m_RemoteAddr);
        return;
      }
      uint64_t txid = bufbe64toh(data.data() + 2);
      LogDebug("got nack on ", txid, " from ", m_RemoteAddr);
      auto itr = m_TXMsgs.find(txid);
      if(itr != m_TXMsgs.end())
      {
        auto xmit = itr->second.XMIT();
        AddRandomPadding(xmit);
        const llarp_buffer_t pkt(xmit);
        EncryptAndSend(pkt);
      }
      m_LastRX = m_Parent->Now();
    }

    void
    Session::HandleXMIT(std::vector< byte_t > data)
    {
      if(data.size() < 44)
      {
        LogError("short XMIT from ", m_RemoteAddr, " ", data.size(), " < 44");
        return;
      }
      uint16_t sz   = bufbe16toh(data.data() + 2);
      uint64_t rxid = bufbe64toh(data.data() + 4);
      ShortHash h{data.data() + 12};
      LogDebug("rxid=", rxid, " sz=", sz, " h=", h.ToHex());
      m_LastRX = m_Parent->Now();
      {
        // check for replay
        auto itr = m_ReplayFilter.find(rxid);
        if(itr != m_ReplayFilter.end())
        {
          LogDebug("duplicate rxid=", rxid, " from ", m_RemoteAddr);
          return;
        }
      }
      {
        auto itr = m_RXMsgs.find(rxid);
        if(itr == m_RXMsgs.end())
          m_RXMsgs.emplace(
              rxid, InboundMessage{rxid, sz, std::move(h), m_Parent->Now()});
        else
          LogDebug("got duplicate xmit on ", rxid, " from ", m_RemoteAddr);
      }
    }

    void
    Session::HandleDATA(std::vector< byte_t > data)
    {
      if(data.size() <= 12)
      {
        LogError("short DATA from ", m_RemoteAddr, " ", data.size());
        return;
      }
      m_LastRX      = m_Parent->Now();
      uint16_t sz   = bufbe16toh(data.data() + 2);
      uint64_t rxid = bufbe64toh(data.data() + 4);
      auto itr      = m_RXMsgs.find(rxid);
      if(itr == m_RXMsgs.end())
      {
<<<<<<< HEAD
        if(m_ReplayFilter.find(rxid) != m_ReplayFilter.end())
        {
          // don't nack if we already got it
          return;
        }
        LogDebug("no rxid=", rxid, " for ", m_RemoteAddr);
        std::vector< byte_t > nack = {
            LLARP_PROTO_VERSION, Command::eNACK, 0, 0, 0, 0, 0, 0, 0, 0};
        htobe64buf(nack.data() + 2, rxid);
        AddRandomPadding(nack);
        const llarp_buffer_t nackbuf(nack);
        EncryptAndSend(nackbuf);
=======
        if(m_ReplayFilter.find(rxid) == m_ReplayFilter.end())
        {
          LogDebug("no rxid=", rxid, " for ", m_RemoteAddr);
          std::vector< byte_t > nack = {
              LLARP_PROTO_VERSION, Command::eNACK, 0, 0, 0, 0, 0, 0, 0, 0};
          htobe64buf(nack.data() + 2, rxid);
          AddRandomPadding(nack);
          const llarp_buffer_t nackbuf(nack);
          EncryptAndSend(nackbuf);
        }
>>>>>>> 0250f797
        return;
      }

      {
        const llarp_buffer_t buf(data.data() + 12, data.size() - 12);
        itr->second.HandleData(sz, buf, m_Parent->Now());
      }

      if(itr->second.IsCompleted())
      {
        if(itr->second.Verify())
        {
          auto msg = std::move(itr->second);
          const llarp_buffer_t buf(msg.m_Data.data(), msg.m_Size);
          m_Parent->HandleMessage(this, buf);
          m_ReplayFilter.emplace(itr->first, m_Parent->Now());
          m_SendMACKS.emplace_back(itr->first);
        }
        else
        {
          LogError("hash missmatch for message ", itr->first);
        }
        m_RXMsgs.erase(itr);
      }
    }

    void
    Session::HandleACKS(std::vector< byte_t > data)
    {
      if(data.size() < 11)
      {
        LogError("short ACKS from ", m_RemoteAddr, " ", data.size(), " < 11");
        return;
      }
      const auto now = m_Parent->Now();
      m_LastRX       = now;
      uint64_t txid  = bufbe64toh(data.data() + 2);
      auto itr       = m_TXMsgs.find(txid);
      if(itr == m_TXMsgs.end())
      {
        LogDebug("no txid=", txid, " for ", m_RemoteAddr);
        return;
      }
      itr->second.Ack(data[10]);

      if(itr->second.IsTransmitted())
      {
        LogDebug("sent message ", itr->first);
        itr->second.Completed();
        itr = m_TXMsgs.erase(itr);
      }
      else
      {
        itr->second.FlushUnAcked(util::memFn(&Session::EncryptAndSend, this),
                                 now);
      }
    }

    void Session::HandleCLOS(std::vector< byte_t >)
    {
      LogInfo("remote closed by ", m_RemoteAddr);
      Close();
    }

    void Session::HandlePING(std::vector< byte_t >)
    {
      m_LastRX = m_Parent->Now();
    }

    bool
    Session::SendKeepAlive()
    {
      if(m_State == State::Ready)
      {
        std::vector< byte_t > ping{LLARP_PROTO_VERSION, Command::ePING};
        const llarp_buffer_t buf(ping);
        EncryptAndSend(buf);
        return true;
      }
      return false;
    }

    bool
    Session::IsEstablished() const
    {
      return m_State == State::Ready;
    }

    void
    Session::Recv_LL(const llarp_buffer_t& buf)
    {
      std::vector< byte_t > data;
      switch(m_State)
      {
        case State::Initial:
          if(m_Inbound)
          {
            // initial data
            // enter introduction phase
            if(DecryptMessage(buf, data))
              HandleGotIntro(llarp_buffer_t(data));
            else
              LogError("bad intro from ", m_RemoteAddr);
          }
          else
          {
            // this case should never happen
            ::abort();
          }
          break;
        case State::Introduction:
          if(m_Inbound)
          {
            // we are replying to an intro ack
            HandleCreateSessionRequest(buf);
          }
          else
          {
            // we got an intro ack
            // send a session request
            HandleGotIntroAck(buf);
          }
          break;
        case State::LinkIntro:
        default:
          HandleSessionData(buf);
          break;
      }
    }
  }  // namespace iwp
}  // namespace llarp<|MERGE_RESOLUTION|>--- conflicted
+++ resolved
@@ -691,20 +691,6 @@
       auto itr      = m_RXMsgs.find(rxid);
       if(itr == m_RXMsgs.end())
       {
-<<<<<<< HEAD
-        if(m_ReplayFilter.find(rxid) != m_ReplayFilter.end())
-        {
-          // don't nack if we already got it
-          return;
-        }
-        LogDebug("no rxid=", rxid, " for ", m_RemoteAddr);
-        std::vector< byte_t > nack = {
-            LLARP_PROTO_VERSION, Command::eNACK, 0, 0, 0, 0, 0, 0, 0, 0};
-        htobe64buf(nack.data() + 2, rxid);
-        AddRandomPadding(nack);
-        const llarp_buffer_t nackbuf(nack);
-        EncryptAndSend(nackbuf);
-=======
         if(m_ReplayFilter.find(rxid) == m_ReplayFilter.end())
         {
           LogDebug("no rxid=", rxid, " for ", m_RemoteAddr);
@@ -715,7 +701,6 @@
           const llarp_buffer_t nackbuf(nack);
           EncryptAndSend(nackbuf);
         }
->>>>>>> 0250f797
         return;
       }
 
