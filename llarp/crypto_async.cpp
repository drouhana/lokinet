--- conflicted
+++ resolved
@@ -51,7 +51,7 @@
 
     llarp::SymmNonce n;
     // copy nonce
-    memcpy(n, intro->nonce, 24);
+    memcpy(n, intro->nonce, 32); // was 24 bytes
     char ftmpN[68] = {0};
     const char *hexN =
         llarp::HexEncode< llarp::SymmNonce, decltype(ftmpN) >(n, ftmpN);
@@ -63,17 +63,15 @@
     memcpy(tmp, intro->remote_pubkey, 32);
     memcpy(tmp + 32, intro->nonce, 32);
     crypto->shorthash(e_k, buf);
-<<<<<<< HEAD
 
     char ftmpEk[68] = {0};
     const char *hexEk =
         llarp::HexEncode< llarp::ShortHash, decltype(ftmpEk) >(e_k, ftmpEk);
     llarp::LogDebug("gen_intro e_k       ", hexEk, " used ", strlen(hexEk));
 
-=======
     // put nonce
     memcpy(intro->buf + 32, intro->nonce, 32);
->>>>>>> 11718d95
+
     // e = SE(a.k, e_k, n[0:24])
     memcpy(intro->buf + 64, llarp::seckey_topublic(intro->secretkey), 32);
 
@@ -134,8 +132,10 @@
     buf.base = intro->remote_pubkey;
     buf.cur  = buf.base;
     buf.sz   = 32;
-<<<<<<< HEAD
-    memcpy(intro->remote_pubkey, intro->buf + 64, 32);
+
+    // was using remote_pubkey directly (use buffer wrapper? directly?)
+    //memcpy(intro->remote_pubkey, intro->buf + 64, 32);
+    memcpy(buf.base, intro->buf + 64, 32);
 
     crypto->xchacha20(buf, e_K, intro->nonce);
     llarp::LogInfo("handshake from ", llarp::RouterID(intro->remote_pubkey));
@@ -145,10 +145,6 @@
         intro->remote_pubkey, ftmp2);
     llarp::LogDebug("intro remote_pubkey ", hexRemotePK);
 
-=======
-    memcpy(buf.base, intro->buf + 64, 32);
-    crypto->xchacha20(buf, e_K, intro->nonce);
->>>>>>> 11718d95
     // S = TKE(a.k, b.k, n)
     crypto->transport_dh_server(sharedkey, intro->remote_pubkey,
                                 intro->secretkey, intro->nonce);
