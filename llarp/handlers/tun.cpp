// harmless on other platforms
#define __USE_MINGW_ANSI_STDIO 1
#include <llarp/handlers/tun.hpp>
#include "router.hpp"
#include <sys/types.h>
#include <sys/socket.h>
#include <netdb.h>

#ifndef DNS_PORT
#define DNS_PORT (53)
#endif

namespace llarp
{
  namespace handlers
  {
    TunEndpoint::TunEndpoint(const std::string &nickname, llarp_router *r)
        : service::Endpoint(nickname, r)
        , m_UserToNetworkPktQueue(nickname + "_sendq")
        , m_NetworkToUserPktQueue(nickname + "_recvq")
    {
      tunif.user    = this;
      tunif.netmask = DefaultTunNetmask;
      strncpy(tunif.ifaddr, DefaultTunSrcAddr, sizeof(tunif.ifaddr) - 1);
      strncpy(tunif.ifname, DefaultTunIfname, sizeof(tunif.ifname) - 1);
      tunif.tick           = nullptr;
      tunif.before_write   = &tunifBeforeWrite;
      tunif.recvpkt        = &tunifRecvPkt;
      this->dll.ip_tracker = nullptr;
      this->dll.user       = this;
      // this->dll.callback = std::bind(&TunEndpoint::MapAddress, this);
    }

    bool
    TunEndpoint::SetOption(const std::string &k, const std::string &v)
    {
      if(k == "nameresolver")
      {
        // we probably can set the property since the config will load before
        // the relay is set up
        // strncpy(tunif.ifname, v.c_str(), sizeof(tunif.ifname) - 1);
        llarp::LogInfo(Name() + " would be setting DNS resolver to ", v);
        return true;
      }
      if(k == "mapaddr")
      {
        auto pos = v.find(":");
        if(pos == std::string::npos)
        {
          llarp::LogError("Cannot map address ", v,
                          " invalid format, expects "
                          "address.loki:ip.address.goes.here");
          return false;
        }
        service::Address addr;
        auto addr_str = v.substr(0, pos);
        if(!addr.FromString(addr_str))
        {
          llarp::LogError(Name() + " cannot map invalid address ", addr_str);
          return false;
        }
        auto ip_str = v.substr(pos + 1);
        in_addr ip;
        if(inet_pton(AF_INET, ip_str.c_str(), &ip) != 1)
        {
          llarp::LogError("cannot map to invalid ip ", ip_str);
          return false;
        }
        return MapAddress(addr, ntohl(ip.s_addr));
      }
      if(k == "ifname")
      {
        strncpy(tunif.ifname, v.c_str(), sizeof(tunif.ifname) - 1);
        llarp::LogInfo(Name() + " setting ifname to ", tunif.ifname);
        return true;
      }
      if(k == "ifaddr")
      {
        std::string addr;
        auto pos = v.find("/");
        if(pos != std::string::npos)
        {
          auto num = std::stoi(v.substr(pos + 1));
          if(num > 0)
          {
            tunif.netmask = num;
            addr          = v.substr(0, pos);
          }
          else
          {
            llarp::LogError("bad ifaddr value: ", v);
            return false;
          }
        }
        else
        {
          tunif.netmask = 32;
          addr          = v;
        }
        llarp::LogInfo(Name() + " set ifaddr to ", addr, " with netmask ",
                       tunif.netmask);
        strncpy(tunif.ifaddr, addr.c_str(), sizeof(tunif.ifaddr) - 1);

        // set up address in dotLokiLookup
        struct sockaddr_in s_addr;
        s_addr.sin_addr.s_addr = inet_addr(tunif.ifaddr);
        s_addr.sin_family      = AF_INET;

        llarp::Addr tunIp(s_addr);
        // related to dns_iptracker_setup_dotLokiLookup(&this->dll, tunIp);
        dns_iptracker_setup(tunIp);  // claim GW IP to make sure it's not inuse
        return true;
      }
      return Endpoint::SetOption(k, v);
    }

    /// ip should be in host byte order
    bool
    TunEndpoint::MapAddress(const service::Address &addr, uint32_t ip)
    {
      auto itr = m_IPToAddr.find(ip);
      if(itr != m_IPToAddr.end())
      {
        llarp::LogWarn(inet_ntoa({ip}), " already mapped to ",
                       itr->second.ToString());
        return false;
      }
      llarp::LogInfo(Name() + " map ", addr.ToString(), " to ",
                     inet_ntoa({htonl(ip)}));
      m_IPToAddr.insert(std::make_pair(ip, addr));
      m_AddrToIP.insert(std::make_pair(addr, ip));
      MarkIPActiveForever(ip);
      return true;
    }

    bool
    TunEndpoint::Start()
    {
      // do network isolation first
      if(!Endpoint::Start())
        return false;
#ifdef _MINGW32_NO_THREADS
      return SetupNetworking();
#else
      if(!NetworkIsIsolated())
      {
        // set up networking in currrent thread if we are not isolated
        if(!SetupNetworking())
          return false;

        llarp::LogInfo("Setting up global DNS IP tracker");
        llarp::Addr tunIp;
        dns_iptracker_setup_dotLokiLookup(&this->dll, tunIp);
      }
      else
      {
        llarp::LogInfo("Setting up per netns DNS IP tracker");
        this->dll.ip_tracker = new dns_iptracker;
      }
      // wait for result for network setup
      llarp::LogInfo("waiting for tun interface...");
      return m_TunSetupResult.get_future().get();
#endif
    }

    constexpr uint32_t
    netmask_ipv4_bits(uint32_t netmask)
    {
      return (32 - netmask)
          ? (1 << (32 - (netmask + 1))) | netmask_ipv4_bits(netmask + 1)
          : 0;
    }

    bool
    TunEndpoint::SetupTun()
    {
      if(!llarp_ev_add_tun(EndpointNetLoop(), &tunif))
      {
        llarp::LogError(Name(), " failed to set up tun interface");
        return false;
      }

      struct addrinfo hint, *res = NULL;
      int ret;

      memset(&hint, '\0', sizeof hint);

      hint.ai_family = PF_UNSPEC;
      hint.ai_flags  = AI_NUMERICHOST;

      ret = getaddrinfo(tunif.ifaddr, NULL, &hint, &res);
      if(ret)
      {
        llarp::LogError(Name(),
                        " failed to set up tun interface, cant determine "
                        "family from ",
                        tunif.ifaddr);
        return false;
      }

      /*
      // output is in network byte order
      unsigned char buf[sizeof(struct in6_addr)];
      int s = inet_pton(res->ai_family, tunif.ifaddr, buf);
      if (s <= 0)
      {
        llarp::LogError(Name(), " failed to set up tun interface, cant parse ",
      tunif.ifaddr); return false;
      }
      */
      if(res->ai_family == AF_INET6)
      {
        llarp::LogError(Name(),
                        " failed to set up tun interface, we don't support "
                        "IPv6 format");
        return false;
      }
      freeaddrinfo(res);

      struct in_addr addr;  // network byte order
      if(inet_aton(tunif.ifaddr, &addr) == 0)
      {
        llarp::LogError(Name(), " failed to set up tun interface, cant parse ",
                        tunif.ifaddr);
        return false;
      }

      llarp::Addr lAddr(tunif.ifaddr);

      m_OurIP       = lAddr.tohl();
      m_NextIP      = m_OurIP;
      uint32_t mask = tunif.netmask;

      uint32_t baseaddr = (m_OurIP & netmask_ipv4_bits(mask));
      m_MaxIP       = htonl(htonl(baseaddr) | ~htonl(netmask_ipv4_bits(mask)));
      char buf[128] = {0};
      llarp::LogInfo(Name(), " set ", tunif.ifname, " to have address ", lAddr);

      llarp::LogInfo(Name(), " allocated up to ",
                     inet_ntop(AF_INET, &m_MaxIP, buf, sizeof(buf)));
      return true;
    }

    bool
    TunEndpoint::SetupNetworking()
    {
      llarp::LogInfo("Set Up networking for ", Name());
      bool result = SetupTun();
#ifndef _WIN32
      m_TunSetupResult.set_value(result);
#endif
      llarp::Addr dnsd_sockaddr(127, 0, 0, 1, 53);
      llarp::Addr dnsc_sockaddr(8, 8, 8, 8, 53);
      llarp::LogInfo("TunDNS set up ", dnsd_sockaddr, " to ", dnsc_sockaddr);
      if(!llarp_dnsd_init(&this->dnsd, EndpointLogic(), EndpointNetLoop(),
<<<<<<< HEAD
                          tunif.ifname, DNS_PORT, "8.8.8.8", 53))
=======
                          dnsd_sockaddr, dnsc_sockaddr))
>>>>>>> 79d61ded
      {
        llarp::LogError("Couldnt init dns daemon");
      }
      // configure hook for .loki lookup
      dnsd.intercept = &llarp_dotlokilookup_handler;
      // set dotLokiLookup (this->dll) configuration
      dnsd.user = &this->dll;
      return result;
    }

    void
    TunEndpoint::Tick(llarp_time_t now)
    {
      // call tun code in endpoint logic in case of network isolation
      llarp_logic_queue_job(EndpointLogic(), {this, handleTickTun});
      FlushSend();
      Endpoint::Tick(now);
    }

    void
    TunEndpoint::FlushSend()
    {
      m_UserToNetworkPktQueue.Process([&](net::IPv4Packet &pkt) {
        auto itr = m_IPToAddr.find(pkt.dst());
        if(itr == m_IPToAddr.end())
        {
          llarp::LogWarn(Name(), " has no endpoint for ",
                         inet_ntoa({htonl(pkt.dst())}));
          return true;
        }
        if(!SendToOrQueue(itr->second, pkt.Buffer(), service::eProtocolTraffic))
        {
          llarp::LogWarn(Name(), " did not flush packets");
        }
        return true;
      });
    }

    bool
    TunEndpoint::ProcessDataMessage(service::ProtocolMessage *msg)
    {
      uint32_t themIP = ObtainIPForAddr(msg->sender.Addr());
      uint32_t usIP   = m_OurIP;
      auto buf        = llarp::Buffer(msg->payload);
      if(m_NetworkToUserPktQueue.EmplaceIf(
             [buf, themIP, usIP](net::IPv4Packet &pkt) -> bool {
               // do packet info rewrite here
               // TODO: don't truncate packet here
               pkt.sz = std::min(buf.sz, sizeof(pkt.buf));
               memcpy(pkt.buf, buf.base, pkt.sz);
               pkt.src(themIP);
               pkt.dst(usIP);
               pkt.UpdateChecksum();
               return true;
             }))

        llarp::LogDebug(Name(), " handle data message ", msg->payload.size(),
                        " bytes from ", inet_ntoa({htonl(themIP)}));
      return true;
    }

    uint32_t
    TunEndpoint::ObtainIPForAddr(const service::Address &addr)
    {
      llarp_time_t now = llarp_time_now_ms();
      uint32_t nextIP  = 0;
      {
        // previously allocated address
        auto itr = m_AddrToIP.find(addr);
        if(itr != m_AddrToIP.end())
        {
          // mark ip active
          MarkIPActive(itr->second);
          return itr->second;
        }
      }
      // allocate new address
      if(m_NextIP < m_MaxIP)
      {
        do
        {
          nextIP = ++m_NextIP;
        } while(m_IPToAddr.find(nextIP) != m_IPToAddr.end()
                && m_NextIP < m_MaxIP);
        if(nextIP < m_MaxIP)
        {
          m_AddrToIP.insert(std::make_pair(addr, nextIP));
          m_IPToAddr.insert(std::make_pair(nextIP, addr));
          llarp::LogInfo(Name(), " mapped ", addr, " to ",
                         inet_ntoa({htonl(nextIP)}));
          MarkIPActive(nextIP);
          return nextIP;
        }
      }

      // we are full
      // expire least active ip
      // TODO: prevent DoS
      std::pair< uint32_t, llarp_time_t > oldest = {0, 0};

      // find oldest entry
      auto itr = m_IPActivity.begin();
      while(itr != m_IPActivity.end())
      {
        if(itr->second <= now)
        {
          if((now - itr->second) > oldest.second)
          {
            oldest.first  = itr->first;
            oldest.second = itr->second;
          }
        }
        ++itr;
      }
      // remap address
      m_IPToAddr[oldest.first] = addr;
      m_AddrToIP[addr]         = oldest.first;
      nextIP                   = oldest.first;

      // mark ip active
      m_IPActivity[nextIP] = std::max(m_IPActivity[nextIP], now);

      return nextIP;
    }

    bool
    TunEndpoint::HasRemoteForIP(const uint32_t &ip) const
    {
      return m_IPToAddr.find(ip) != m_IPToAddr.end();
    }

    void
    TunEndpoint::MarkIPActive(uint32_t ip)
    {
      m_IPActivity[ip] = std::max(llarp_time_now_ms(), m_IPActivity[ip]);
    }

    void
    TunEndpoint::MarkIPActiveForever(uint32_t ip)
    {
      m_IPActivity[ip] = std::numeric_limits< uint64_t >::max();
    }

    void
    TunEndpoint::handleTickTun(void *u)
    {
      auto now          = llarp_time_now_ms();
      TunEndpoint *self = static_cast< TunEndpoint * >(u);
      self->TickTun(now);
    }

    void
    TunEndpoint::TickTun(llarp_time_t now)
    {
      // called in the isolated thread
    }

    void
    TunEndpoint::tunifBeforeWrite(llarp_tun_io *tun)
    {
      // called in the isolated network thread
      TunEndpoint *self = static_cast< TunEndpoint * >(tun->user);
      self->m_NetworkToUserPktQueue.Process([self, tun](net::IPv4Packet &pkt) {
        if(!llarp_ev_tun_async_write(tun, pkt.buf, pkt.sz))
          llarp::LogWarn("packet dropped");
      });
      if(self->m_UserToNetworkPktQueue.Size())
        llarp_logic_queue_job(self->RouterLogic(), {self, &handleNetSend});
    }

    void
    TunEndpoint::handleNetSend(void *user)
    {
      TunEndpoint *self = static_cast< TunEndpoint * >(user);
      self->FlushSend();
    }

    void
    TunEndpoint::tunifRecvPkt(llarp_tun_io *tun, const void *buf, ssize_t sz)
    {
      // called for every packet read from user in isolated network thread
      TunEndpoint *self = static_cast< TunEndpoint * >(tun->user);
      llarp::LogDebug("got pkt ", sz, " bytes");
      if(!self->m_UserToNetworkPktQueue.EmplaceIf(
             [self, buf, sz](net::IPv4Packet &pkt) -> bool {
               return pkt.Load(llarp::InitBuffer(buf, sz))
                   && pkt.Header()->version == 4;
             }))
      {
        llarp::LogInfo("Failed to parse ipv4 packet");
        llarp::DumpBuffer(llarp::InitBuffer(buf,sz));
      }
    }

    TunEndpoint::~TunEndpoint()
    {
    }

  }  // namespace handlers
}  // namespace llarp<|MERGE_RESOLUTION|>--- conflicted
+++ resolved
@@ -249,15 +249,11 @@
 #ifndef _WIN32
       m_TunSetupResult.set_value(result);
 #endif
-      llarp::Addr dnsd_sockaddr(127, 0, 0, 1, 53);
+      llarp::Addr dnsd_sockaddr(127, 0, 0, 1, DNS_PORT);
       llarp::Addr dnsc_sockaddr(8, 8, 8, 8, 53);
       llarp::LogInfo("TunDNS set up ", dnsd_sockaddr, " to ", dnsc_sockaddr);
       if(!llarp_dnsd_init(&this->dnsd, EndpointLogic(), EndpointNetLoop(),
-<<<<<<< HEAD
-                          tunif.ifname, DNS_PORT, "8.8.8.8", 53))
-=======
                           dnsd_sockaddr, dnsc_sockaddr))
->>>>>>> 79d61ded
       {
         llarp::LogError("Couldnt init dns daemon");
       }
