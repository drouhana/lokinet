#include <algorithm>
// harmless on other platforms
#define __USE_MINGW_ANSI_STDIO 1
#include <llarp/handlers/tun.hpp>
#include "router.hpp"
#include <sys/types.h>
#ifndef _WIN32
#include <sys/socket.h>
#include <netdb.h>
#endif

namespace llarp
{
  namespace handlers
  {
    TunEndpoint::TunEndpoint(const std::string &nickname, llarp_router *r)
        : service::Endpoint(nickname, r)
        , m_UserToNetworkPktQueue(nickname + "_sendq", r->netloop, r->netloop)
        , m_NetworkToUserPktQueue(nickname + "_recvq", r->netloop, r->netloop)
    {
      tunif.user    = this;
      tunif.netmask = DefaultTunNetmask;
      strncpy(tunif.ifaddr, DefaultTunSrcAddr, sizeof(tunif.ifaddr) - 1);
      strncpy(tunif.ifname, DefaultTunIfname, sizeof(tunif.ifname) - 1);
      tunif.tick           = nullptr;
      tunif.before_write   = &tunifBeforeWrite;
      tunif.recvpkt        = &tunifRecvPkt;
      this->dll.ip_tracker = nullptr;
      this->dll.user       = &r->hiddenServiceContext;
      // this->dll.callback = std::bind(&TunEndpoint::MapAddress, this);
    }

    bool
    TunEndpoint::SetOption(const std::string &k, const std::string &v)
    {
      if(k == "exit-node")
      {
        llarp::RouterID exitRouter;
        if(!HexDecode(v.c_str(), exitRouter, exitRouter.size()))
        {
          llarp::LogError(Name(), " bad exit router key: ", v);
          return false;
        }
        m_Exit.reset(new llarp::exit::BaseSession(
            exitRouter,
            std::bind(&TunEndpoint::QueueInboundPacketForExit, this,
                      std::placeholders::_1),
            router, m_NumPaths, numHops));
        llarp::LogInfo(Name(), " using exit at ", exitRouter);
      }
      if(k == "local-dns")
      {
        std::string resolverAddr = v;
        uint16_t dnsport         = 53;
        auto pos                 = v.find(":");
        if(pos != std::string::npos)
        {
          resolverAddr = v.substr(0, pos);
          dnsport      = std::atoi(v.substr(pos + 1).c_str());
        }
        m_LocalResolverAddr = llarp::Addr(resolverAddr, dnsport);
        llarp::LogInfo(Name(), " local dns set to ", m_LocalResolverAddr);
      }
      if(k == "upstream-dns")
      {
        std::string resolverAddr = v;
        uint16_t dnsport         = 53;
        auto pos                 = v.find(":");
        if(pos != std::string::npos)
        {
          resolverAddr = v.substr(0, pos);
          dnsport      = std::atoi(v.substr(pos + 1).c_str());
        }
        m_UpstreamDNSAddr = llarp::Addr(resolverAddr, dnsport);
        llarp::LogInfo(Name(), " upstream dns set to ", m_UpstreamDNSAddr);
      }
      if(k == "mapaddr")
      {
        auto pos = v.find(":");
        if(pos == std::string::npos)
        {
          llarp::LogError("Cannot map address ", v,
                          " invalid format, missing colon (:), expects "
                          "address.loki:ip.address.goes.here");
          return false;
        }
        service::Address addr;
        auto addr_str = v.substr(0, pos);
        if(!addr.FromString(addr_str))
        {
          llarp::LogError(Name() + " cannot map invalid address ", addr_str);
          return false;
        }
        auto ip_str = v.substr(pos + 1);
        in_addr ip;
        if(inet_pton(AF_INET, ip_str.c_str(), &ip) != 1)
        {
          llarp::LogError("cannot map to invalid ip ", ip_str);
          return false;
        }
        return MapAddress(addr, huint32_t{ntohl(ip.s_addr)});
      }
      if(k == "ifname")
      {
        strncpy(tunif.ifname, v.c_str(), sizeof(tunif.ifname) - 1);
        llarp::LogInfo(Name() + " setting ifname to ", tunif.ifname);
        return true;
      }
      if(k == "ifaddr")
      {
        std::string addr;
        auto pos = v.find("/");
        if(pos != std::string::npos)
        {
          int num;
          std::string part = v.substr(pos + 1);
#if defined(ANDROID) || defined(RPI)
          num = atoi(part.c_str());
#else
          num = std::stoi(part);
#endif
          if(num > 0)
          {
            tunif.netmask = num;
            addr          = v.substr(0, pos);
          }
          else
          {
            llarp::LogError("bad ifaddr value: ", v);
            return false;
          }
        }
        else
        {
          tunif.netmask = 32;
          addr          = v;
        }
        llarp::LogInfo(Name() + " set ifaddr to ", addr, " with netmask ",
                       tunif.netmask);
        strncpy(tunif.ifaddr, addr.c_str(), sizeof(tunif.ifaddr) - 1);

        // set up address in dotLokiLookup
        // llarp::Addr tunIp(tunif.ifaddr);
        llarp::huint32_t tunIpV4;
        tunIpV4.h = inet_addr(tunif.ifaddr);
        // related to dns_iptracker_setup_dotLokiLookup(&this->dll, tunIp);
        dns_iptracker_setup(
            this->dll.ip_tracker,
            tunIpV4);  // claim GW IP to make sure it's not inuse
        return true;
      }
      return Endpoint::SetOption(k, v);
    }

    bool
    TunEndpoint::HasLocalIP(const huint32_t &ip) const
    {
      return m_IPToAddr.find(ip) != m_IPToAddr.end();
    }

    bool
    TunEndpoint::QueueOutboundTraffic(llarp::net::IPv4Packet &&pkt)
    {
      return m_NetworkToUserPktQueue.EmplaceIf(
          [](llarp::net::IPv4Packet &) -> bool { return true; },
          std::move(pkt));
    }

    bool
    TunEndpoint::MapAddress(const service::Address &addr, huint32_t ip)
    {
      auto itr = m_IPToAddr.find(ip);
      if(itr != m_IPToAddr.end())
      {
        // XXX is calling inet_ntoa safe in this context? it's MP-unsafe
        llarp::LogWarn(ip, " already mapped to ",
                       service::Address(itr->second).ToString());
        return false;
      }
      llarp::LogInfo(Name() + " map ", addr.ToString(), " to ", ip);

      m_IPToAddr.insert(std::make_pair(ip, addr.data()));
      m_AddrToIP.insert(std::make_pair(addr.data(), ip));
      MarkIPActiveForever(ip);
      return true;
    }

    bool
    TunEndpoint::Start()
    {
      // do network isolation first
      if(!Endpoint::Start())
        return false;
#ifdef WIN32
      return SetupNetworking();
#else
      if(!NetworkIsIsolated())
      {
        llarp::LogInfo("Setting up global DNS IP tracker");
        llarp::huint32_t tunIpV4;
        tunIpV4.h = inet_addr(tunif.ifaddr);
        dns_iptracker_setup_dotLokiLookup(
            &this->dll, tunIpV4);  // just set ups dll to use global iptracker
        dns_iptracker_setup(
            this->dll.ip_tracker,
            tunIpV4);  // claim GW IP to make sure it's not inuse

        // set up networking in currrent thread if we are not isolated
        if(!SetupNetworking())
          return false;
      }
      else
      {
        llarp::LogInfo("Setting up per netns DNS IP tracker");
        llarp::huint32_t tunIpV4;
        tunIpV4.h = inet_addr(tunif.ifaddr);
        llarp::Addr tunIp(tunif.ifaddr);
        this->dll.ip_tracker = new dns_iptracker;
        dns_iptracker_setup_dotLokiLookup(
            &this->dll, tunIpV4);  // just set ups dll to use global iptracker
        dns_iptracker_setup(
            this->dll.ip_tracker,
            tunIpV4);  // claim GW IP to make sure it's not inuse
      }
      // wait for result for network setup
      llarp::LogInfo("waiting for tun interface...");
      return m_TunSetupResult.get_future().get();
#endif
    }

    bool
    TunEndpoint::SetupTun()
    {
      if(!llarp_ev_add_tun(EndpointNetLoop(), &tunif))
      {
        llarp::LogError(Name(), " failed to set up tun interface");
        return false;
      }

      struct addrinfo hint, *res = NULL;
      int ret;

      memset(&hint, '\0', sizeof hint);

      hint.ai_family = PF_UNSPEC;
      hint.ai_flags  = AI_NUMERICHOST;

      ret = getaddrinfo(tunif.ifaddr, NULL, &hint, &res);
      if(ret)
      {
        llarp::LogError(Name(),
                        " failed to set up tun interface, cant determine "
                        "family from ",
                        tunif.ifaddr);
        return false;
      }

      /*
      // output is in network byte order
      unsigned char buf[sizeof(struct in6_addr)];
      int s = inet_pton(res->ai_family, tunif.ifaddr, buf);
      if (s <= 0)
      {
        llarp::LogError(Name(), " failed to set up tun interface, cant parse ",
      tunif.ifaddr); return false;
      }
      */
      if(res->ai_family == AF_INET6)
      {
        llarp::LogError(Name(),
                        " failed to set up tun interface, we don't support "
                        "IPv6 format");
        return false;
      }
      freeaddrinfo(res);

      struct in_addr addr;  // network byte order
      if(inet_aton(tunif.ifaddr, &addr) == 0)
      {
        llarp::LogError(Name(), " failed to set up tun interface, cant parse ",
                        tunif.ifaddr);
        return false;
      }

      llarp::Addr lAddr(tunif.ifaddr);

      m_OurIP    = lAddr.xtohl();
      m_NextIP   = m_OurIP;
      auto xmask = netmask_ipv4_bits(tunif.netmask);
      m_MaxIP    = m_OurIP ^ (~xmask);
      llarp::LogInfo(Name(), " set ", tunif.ifname, " to have address ", lAddr);

      llarp::LogInfo(Name(), " allocated up to ", m_MaxIP);
      return true;
    }

    bool
    TunEndpoint::SetupNetworking()
    {
      llarp::LogInfo("Set Up networking for ", Name());
      bool result = SetupTun();
#ifndef WIN32
      m_TunSetupResult.set_value(
          result);  // now that NT has tun, we don't need the CPP guard
#endif
      if(!NetworkIsIsolated())
      {
        // need to check to see if we have more than one hidden service
        // well we'll only use the primary
        // FIXME: detect number of hidden services
        llarp::LogWarn(
            "Only utilizing first hidden service for .loki look ups");
        // because we can't find to the tun interface because we don't want it
        // accessible on lokinet we can only bind one to loopback, and we can't
        // really utilize anything other than port 53 we can't bind to our
        // public interface, don't want it exploitable maybe we could detect if
        // you have a private interface
      }

      llarp::LogInfo("TunDNS set up ", m_LocalResolverAddr, " to ",
                     m_UpstreamDNSAddr);
      if(!llarp_dnsd_init(&this->dnsd, EndpointLogic(), EndpointNetLoop(),
                          m_LocalResolverAddr, m_UpstreamDNSAddr))
      {
        llarp::LogError("Couldnt init dns daemon");
      }
      // configure hook for .loki lookup
      dnsd.intercept = &llarp_dotlokilookup_handler;
      // set dotLokiLookup (this->dll) configuration
      dnsd.user = &this->dll;
      return result;
    }

    void
    TunEndpoint::Tick(llarp_time_t now)
    {
      // call tun code in endpoint logic in case of network isolation
      llarp_logic_queue_job(EndpointLogic(), {this, handleTickTun});
      FlushSend();
      Endpoint::Tick(now);
    }

    void
    TunEndpoint::FlushSend()
    {
      m_UserToNetworkPktQueue.Process([&](net::IPv4Packet &pkt) {
        auto itr = m_IPToAddr.find(pkt.dst());
        if(itr == m_IPToAddr.end())
        {
          if(m_Exit)
          {
            pkt.UpdateIPv4PacketOnDst({0}, pkt.dst());
            m_Exit->SendUpstreamTraffic(std::move(pkt));
          }
          else
            llarp::LogWarn(Name(), " has no endpoint for ", pkt.dst());
          return true;
        }

        // prepare packet for insertion into network
        // this includes clearing IP addresses, recalculating checksums, etc
        pkt.UpdateIPv4PacketOnSrc();

        if(!SendToOrQueue(itr->second.data(), pkt.Buffer(),
                          service::eProtocolTraffic))
        {
          llarp::LogWarn(Name(), " did not flush packets");
        }
        return true;
      });
    }

    bool
    TunEndpoint::ProcessDataMessage(service::ProtocolMessage *msg)
    {
      // llarp::LogInfo("got packet from ", msg->sender.Addr());
      auto themIP = ObtainIPForAddr(msg->sender.Addr().data());
      // llarp::LogInfo("themIP ", themIP);
      auto usIP = m_OurIP;
      auto buf  = llarp::Buffer(msg->payload);
      if(m_NetworkToUserPktQueue.EmplaceIf(
             [buf, themIP, usIP](net::IPv4Packet &pkt) -> bool {
               // load
               if(!pkt.Load(buf))
                 return false;
               // filter out:
               // - packets smaller than minimal IPv4 header
               // - non-IPv4 packets
               // - packets with weird src/dst addresses
               //   (0.0.0.0/8 but not 0.0.0.0)
               // - packets with 0 src but non-0 dst and oposite
               auto hdr = pkt.Header();
               if(pkt.sz < sizeof(*hdr) || hdr->version != 4
                  || (hdr->saddr != 0 && *(byte_t *)&(hdr->saddr) == 0)
                  || (hdr->daddr != 0 && *(byte_t *)&(hdr->daddr) == 0)
                  || ((hdr->saddr == 0) != (hdr->daddr == 0)))
               {
                 return false;
               }
               // update packet to use proper addresses, recalc checksums
               pkt.UpdateIPv4PacketOnDst(themIP, usIP);
               return true;
             }))

        llarp::LogDebug(Name(), " handle data message ", msg->payload.size(),
                        " bytes from ", themIP);
      return true;
    }

    huint32_t
    TunEndpoint::GetIfAddr() const
    {
<<<<<<< HEAD
      return m_OurIP;
=======
      auto itr = m_IPToAddr.find(ip);
      if(itr == m_IPToAddr.end())
      {
        // not found
        service::Address addr;
        llarp::LogWarn(ip, " not found in tun map.");
        return addr;
      }
      // found
      return itr->second;
>>>>>>> c0efc9ed
    }

    huint32_t
    TunEndpoint::ObtainIPForAddr(const byte_t *a)
    {
      llarp_time_t now = Now();
      huint32_t nextIP = {0};
      AlignedBuffer< 32 > ident(a);
      {
        // previously allocated address
        auto itr = m_AddrToIP.find(ident);
        if(itr != m_AddrToIP.end())
        {
          // mark ip active
          MarkIPActive(itr->second);
          return itr->second;
        }
      }
      // allocate new address
      if(m_NextIP < m_MaxIP)
      {
        do
        {
          nextIP = ++m_NextIP;
        } while(m_IPToAddr.find(nextIP) != m_IPToAddr.end()
                && m_NextIP < m_MaxIP);
        if(nextIP < m_MaxIP)
        {
          m_AddrToIP[ident]  = nextIP;
          m_IPToAddr[nextIP] = ident;
          llarp::LogInfo(Name(), " mapped ", ident, " to ", nextIP);
          MarkIPActive(nextIP);
          return nextIP;
        }
      }

      // we are full
      // expire least active ip
      // TODO: prevent DoS
      std::pair< huint32_t, llarp_time_t > oldest = {huint32_t{0}, 0};

      // find oldest entry
      auto itr = m_IPActivity.begin();
      while(itr != m_IPActivity.end())
      {
        if(itr->second <= now)
        {
          if((now - itr->second) > oldest.second)
          {
            oldest.first  = itr->first;
            oldest.second = itr->second;
          }
        }
        ++itr;
      }
      // remap address
      m_IPToAddr[oldest.first] = ident;
      m_AddrToIP[ident]        = oldest.first;
      nextIP                   = oldest.first;

      // mark ip active
      m_IPActivity[nextIP] = std::max(m_IPActivity[nextIP], now);

      return nextIP;
    }

    bool
    TunEndpoint::HasRemoteForIP(huint32_t ip) const
    {
      return m_IPToAddr.find(ip) != m_IPToAddr.end();
    }

    void
    TunEndpoint::MarkIPActive(huint32_t ip)
    {
      m_IPActivity[ip] = std::max(Now(), m_IPActivity[ip]);
    }

    void
    TunEndpoint::MarkIPActiveForever(huint32_t ip)
    {
      m_IPActivity[ip] = std::numeric_limits< uint64_t >::max();
    }

    void
    TunEndpoint::handleTickTun(void *u)
    {
      TunEndpoint *self = static_cast< TunEndpoint * >(u);
      self->TickTun(self->Now());
    }

    void
    TunEndpoint::TickTun(__attribute__((unused)) llarp_time_t now)
    {
      // called in the isolated thread
    }

    void
    TunEndpoint::tunifBeforeWrite(llarp_tun_io *tun)
    {
      // called in the isolated network thread
      TunEndpoint *self = static_cast< TunEndpoint * >(tun->user);
      self->m_NetworkToUserPktQueue.Process([tun](net::IPv4Packet &pkt) {
        if(!llarp_ev_tun_async_write(tun, pkt.buf, pkt.sz))
          llarp::LogWarn("packet dropped");
      });
      if(self->m_UserToNetworkPktQueue.Size())
        llarp_logic_queue_job(self->RouterLogic(), {self, &handleNetSend});
    }

    void
    TunEndpoint::handleNetSend(void *user)
    {
      TunEndpoint *self = static_cast< TunEndpoint * >(user);
      self->FlushSend();
    }

    void
    TunEndpoint::tunifRecvPkt(llarp_tun_io *tun, const void *buf, ssize_t sz)
    {
      // called for every packet read from user in isolated network thread
      TunEndpoint *self = static_cast< TunEndpoint * >(tun->user);
      llarp::LogDebug("got pkt ", sz, " bytes");
      if(!self->m_UserToNetworkPktQueue.EmplaceIf(
             [buf, sz](net::IPv4Packet &pkt) -> bool {
               return pkt.Load(llarp::InitBuffer(buf, sz))
                   && pkt.Header()->version == 4;
             }))
      {
        llarp::LogInfo("Failed to parse ipv4 packet");
        llarp::DumpBuffer(llarp::InitBuffer(buf, sz));
      }
    }

    TunEndpoint::~TunEndpoint()
    {
    }

  }  // namespace handlers
}  // namespace llarp<|MERGE_RESOLUTION|>--- conflicted
+++ resolved
@@ -410,20 +410,7 @@
     huint32_t
     TunEndpoint::GetIfAddr() const
     {
-<<<<<<< HEAD
       return m_OurIP;
-=======
-      auto itr = m_IPToAddr.find(ip);
-      if(itr == m_IPToAddr.end())
-      {
-        // not found
-        service::Address addr;
-        llarp::LogWarn(ip, " not found in tun map.");
-        return addr;
-      }
-      // found
-      return itr->second;
->>>>>>> c0efc9ed
     }
 
     huint32_t
