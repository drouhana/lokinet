--- conflicted
+++ resolved
@@ -23,13 +23,8 @@
 
     size_t attemptCount = 0;
 
-<<<<<<< HEAD
-    PendingSession(const RouterContact &_rc, LinkLayer_ptr _link)
-        : rc(_rc), link(_link)
-=======
     PendingSession(RouterContact _rc, LinkLayer_ptr _link)
         : rc(std::move(_rc)), link(std::move(_link))
->>>>>>> ecf3c37d
     {
     }
   };
