#include <router/router.hpp>

#include <constants/proto.hpp>
#include <crypto/crypto.hpp>
#include <dht/context.hpp>
#include <dht/node.hpp>
#include <link/iwp.hpp>
#include <link/server.hpp>
#include <link/utp.hpp>
#include <messages/link_message.hpp>
#include <net/net.hpp>
#include <rpc/rpc.hpp>
#include <util/buffer.hpp>
#include <util/encode.hpp>
#include <util/logger.hpp>
#include <util/str.hpp>

#include <fstream>
#include <cstdlib>
#if defined(RPI) || defined(ANDROID)
#include <unistd.h>
#endif

namespace llarp
{
  void
  router_iter_config(llarp_config_iterator *iter, const char *section,
                     const char *key, const char *val);

  struct async_verify_context
  {
    Router *router;
    TryConnectJob *establish_job;
  };

}  // namespace llarp

struct TryConnectJob
{
  llarp::RouterContact rc;
  llarp::ILinkLayer *link;
  llarp::Router *router;
  uint16_t triesLeft;
  TryConnectJob(const llarp::RouterContact &remote, llarp::ILinkLayer *l,
                uint16_t tries, llarp::Router *r)
      : rc(remote), link(l), router(r), triesLeft(tries)
  {
  }

  ~TryConnectJob()
  {
  }

  void
  Failed()
  {
    llarp::LogInfo("session to ", llarp::RouterID(rc.pubkey), " closed");
    link->CloseSessionTo(rc.pubkey);
    // delete this
    router->pendingEstablishJobs.erase(rc.pubkey);
  }

  void
  Success()
  {
    router->FlushOutboundFor(rc.pubkey, link);
  }

  void
  AttemptTimedout()
  {
    router->routerProfiling.MarkTimeout(rc.pubkey);
    if(ShouldRetry())
    {
      Attempt();
      return;
    }
    if(!router->IsServiceNode())
    {
      if(router->routerProfiling.IsBad(rc.pubkey))
        router->nodedb->Remove(rc.pubkey);
    }
    // delete this
    router->pendingEstablishJobs.erase(rc.pubkey);
  }

  void
  Attempt()
  {
    --triesLeft;
    if(!link->TryEstablishTo(rc))
    {
      llarp::LogError("did not attempt connection to ", rc.pubkey,
                      " and it has ", rc.addrs.size(), " advertised addresses");
      // delete this
      router->pendingEstablishJobs.erase(rc.pubkey);
    }
  }

  bool
  ShouldRetry() const
  {
    return triesLeft > 0;
  }
};

static void
on_try_connecting(void *u)
{
  TryConnectJob *j = static_cast< TryConnectJob * >(u);

  j->Attempt();
}

bool
llarp_loadServiceNodeIdentityKey(llarp::Crypto *crypto, const fs::path &fpath,
                                 llarp::SecretKey &secret)
{
  std::string path = fpath.string();
  llarp::IdentitySecret ident;

  if(!ident.LoadFromFile(path.c_str()))
    return false;

  return crypto->seed_to_secretkey(secret, ident);
}

bool
llarp_findOrCreateIdentity(llarp::Crypto *crypto, const fs::path &path,
                           llarp::SecretKey &secretkey)
{
  std::string fpath = path.string();
  llarp::LogDebug("find or create ", fpath);
  std::error_code ec;
  if(!fs::exists(path, ec))
  {
    llarp::LogInfo("generating new identity key");
    crypto->identity_keygen(secretkey);
    if(!secretkey.SaveToFile(fpath.c_str()))
      return false;
  }
  return secretkey.LoadFromFile(fpath.c_str());
}

// C++ ...
bool
llarp_findOrCreateEncryption(llarp::Crypto *crypto, const fs::path &path,
                             llarp::SecretKey &encryption)
{
  std::string fpath = path.string();
  llarp::LogDebug("find or create ", fpath);
  std::error_code ec;
  if(!fs::exists(path, ec))
  {
    llarp::LogInfo("generating new encryption key");
    crypto->encryption_keygen(encryption);
    if(!encryption.SaveToFile(fpath.c_str()))
      return false;
  }
  return encryption.LoadFromFile(fpath.c_str());
}

namespace llarp
{
  bool
  Router::TryConnectAsync(llarp::RouterContact remote, uint16_t numretries)
  {
    // do we already have a pending job for this remote?
    if(HasPendingConnectJob(remote.pubkey))
    {
      llarp::LogDebug("We have pending connect jobs to ", remote.pubkey);
      return false;
    }

    for(auto &link : outboundLinks)
    {
      if(!link->IsCompatable(remote))
        continue;
      std::unique_ptr< TryConnectJob > j = std::make_unique< TryConnectJob >(
          remote, link.get(), numretries, this);
      auto itr = pendingEstablishJobs.emplace(remote.pubkey, std::move(j));
      if(itr.second)
      {
        // only try establishing if we inserted a new element
        TryConnectJob *job = itr.first->second.get();
        // try establishing async
        logic->queue_job({job, &on_try_connecting});
        return true;
      }
    }
    return false;
  }

  void
  Router::OnSessionEstablished(llarp::RouterContact rc)
  {
    async_verify_RC(rc, nullptr);
    llarp::LogInfo("session with ", rc.pubkey, "established");
  }

  Router::Router(struct llarp_threadpool *_tp, struct llarp_ev_loop *_netloop,
                 llarp::Logic *_logic)
      : ready(false)
      , netloop(_netloop)
      , tp(_tp)
      , logic(_logic)
      , crypto(llarp::Crypto::sodium{})
      , paths(this)
      , exitContext(this)
      , dht(llarp_dht_context_new(this))
      , inbound_link_msg_parser(this)
      , hiddenServiceContext(this)
  {
    // set rational defaults
    this->ip4addr.sin_family = AF_INET;
    this->ip4addr.sin_port   = htons(1090);

#ifdef TESTNET
    disk = tp;
#else
    disk = llarp_init_threadpool(1, "llarp-diskio");
#endif
    _stopping.store(false);
    _running.store(false);
  }

  Router::~Router()
  {
    llarp_dht_context_free(dht);
  }

  bool
  Router::HandleRecvLinkMessageBuffer(llarp::ILinkSession *session,
                                      llarp_buffer_t buf)
  {
    if(_stopping)
      return true;

    if(!session)
    {
      llarp::LogWarn("no link session");
      return false;
    }
    return inbound_link_msg_parser.ProcessFrom(session, buf);
  }

  void
  Router::PersistSessionUntil(const llarp::RouterID &remote, llarp_time_t until)
  {
    llarp::LogDebug("persist session to ", remote, " until ", until);
    m_PersistingSessions[remote] =
        std::max(until, m_PersistingSessions[remote]);
  }

  bool
  Router::GetRandomGoodRouter(RouterID &router)
  {
    auto sz = nodedb->entries.size();
    if(sz == 0)
      return false;
    auto itr = nodedb->entries.begin();
    if(sz > 1)
      std::advance(itr, randint() % sz);
    router = itr->first;
    return true;
  }

  constexpr size_t MaxPendingSendQueueSize = 8;

  bool
  Router::SendToOrQueue(const llarp::RouterID &remote,
                        const llarp::ILinkMessage *msg)
  {
    for(const auto &link : inboundLinks)
    {
      if(link->HasSessionTo(remote))
      {
        SendTo(remote, msg, link.get());
        return true;
      }
    }
    for(const auto &link : outboundLinks)
    {
      if(link->HasSessionTo(remote))
      {
        SendTo(remote, msg, link.get());
        return true;
      }
    }
    // no link available

    // this will create an entry in the obmq if it's not already there
    auto itr = outboundMessageQueue.find(remote);
    if(itr == outboundMessageQueue.end())
    {
      outboundMessageQueue.insert(std::make_pair(remote, MessageQueue()));
    }
    // encode
    llarp_buffer_t buf =
        llarp::StackBuffer< decltype(linkmsg_buffer) >(linkmsg_buffer);
    if(!msg->BEncode(&buf))
      return false;
    // queue buffer
    auto &q = outboundMessageQueue[remote];

    if(q.size() < MaxPendingSendQueueSize)
    {
      buf.sz = buf.cur - buf.base;
      q.emplace(buf.sz);
      memcpy(q.back().data(), buf.base, buf.sz);
    }
    else
    {
      llarp::LogWarn("tried to queue a message to ", remote,
                     " but the queue is full so we drop it like it's hawt");
    }
    llarp::RouterContact remoteRC;
    // we don't have an open session to that router right now
    if(nodedb->Get(remote, remoteRC))
    {
      // try connecting directly as the rc is loaded from disk
      TryConnectAsync(remoteRC, 10);
      return true;
    }

    // we don't have the RC locally so do a dht lookup
    dht->impl.LookupRouter(remote,
                           std::bind(&Router::HandleDHTLookupForSendTo, this,
                                     remote, std::placeholders::_1));
    return true;
  }

  void
  Router::HandleDHTLookupForSendTo(
      llarp::RouterID remote,
      const std::vector< llarp::RouterContact > &results)
  {
    if(results.size())
    {
      if(whitelistRouters
         && lokinetRouters.find(remote) == lokinetRouters.end())
      {
        return;
      }
      if(results[0].Verify(&crypto, Now()))
      {
        nodedb->Insert(results[0]);
        TryConnectAsync(results[0], 10);
        return;
      }
    }
    DiscardOutboundFor(remote);
  }

  void
  Router::ForEachPeer(
      std::function< void(const llarp::ILinkSession *, bool) > visit) const
  {
    for(const auto &link : outboundLinks)
    {
      link->ForEachSession(
          [visit](const llarp::ILinkSession *peer) { visit(peer, true); });
    }
    for(const auto &link : inboundLinks)
    {
      link->ForEachSession(
          [visit](const llarp::ILinkSession *peer) { visit(peer, false); });
    }
  }

  void
  Router::ForEachPeer(std::function< void(llarp::ILinkSession *) > visit)
  {
    for(const auto &link : inboundLinks)
    {
      link->ForEachSession([visit](llarp::ILinkSession *peer) { visit(peer); });
    }
    for(const auto &link : inboundLinks)
    {
      link->ForEachSession([visit](llarp::ILinkSession *peer) { visit(peer); });
    }
  }

  void
  Router::try_connect(fs::path rcfile)
  {
    llarp::RouterContact remote;
    if(!remote.Read(rcfile.string().c_str()))
    {
      llarp::LogError("failure to decode or verify of remote RC");
      return;
    }
    if(remote.Verify(&crypto, Now()))
    {
      llarp::LogDebug("verified signature");
      // store into filesystem
      if(!nodedb->Insert(remote))
      {
        llarp::LogWarn("failed to store");
      }
      if(!TryConnectAsync(remote, 10))
      {
        // or error?
        llarp::LogWarn("session already made");
      }
    }
    else
      llarp::LogError(rcfile, " contains invalid RC");
  }

  bool
  Router::EnsureIdentity()
  {
    if(!EnsureEncryptionKey())
      return false;
<<<<<<< HEAD
    if(usingSNSeed)
      return llarp_loadServiceNodeIdentityKey(&crypto, ident_keyfile, identity);
    else
      return llarp_findOrCreateIdentity(&crypto, ident_keyfile, identity);
=======
    return llarp_findOrCreateIdentity(&crypto, ident_keyfile, this->identity);
>>>>>>> 31f196a6
  }

  bool
  Router::EnsureEncryptionKey()
  {
    return llarp_findOrCreateEncryption(&crypto, encryption_keyfile,
                                        this->encryption);
  }

  void
  Router::AddInboundLink(std::unique_ptr< llarp::ILinkLayer > &link)
  {
    inboundLinks.insert(std::move(link));
  }

  bool
  Router::Configure(struct llarp_config *conf)
  {
    llarp_config_iterator iter;
    iter.user  = this;
    iter.visit = llarp::router_iter_config;
    llarp_config_iter(conf, &iter);
    if(!InitOutboundLinks())
      return false;
    if(!Ready())
    {
      return false;
    }
    return EnsureIdentity();
  }

  bool
  Router::Ready()
  {
    return outboundLinks.size() > 0;
  }

  bool
  Router::SaveRC()
  {
    llarp::LogDebug("verify RC signature");
    if(!_rc.Verify(&crypto, Now()))
    {
      rc().Dump< MAX_RC_SIZE >();
      llarp::LogError("RC is invalid, not saving");
      return false;
    }
    std::string fname = our_rc_file.string();
    return _rc.Write(fname.c_str());
  }

  bool
  Router::IsServiceNode() const
  {
    return inboundLinks.size() > 0;
  }

  void
  Router::Close()
  {
    llarp::LogInfo("closing router");
    llarp_ev_loop_stop(netloop);
    inboundLinks.clear();
    outboundLinks.clear();
  }

  void
  Router::on_verify_client_rc(llarp_async_verify_rc *job)
  {
    llarp::async_verify_context *ctx =
        static_cast< llarp::async_verify_context * >(job->user);
    auto router = ctx->router;
    llarp::PubKey pk(job->rc.pubkey);
    router->FlushOutboundFor(pk, router->GetLinkWithSessionByPubkey(pk));
    delete ctx;
    router->pendingVerifyRC.erase(pk);
    router->pendingEstablishJobs.erase(pk);
  }

  void
  Router::on_verify_server_rc(llarp_async_verify_rc *job)
  {
    llarp::async_verify_context *ctx =
        static_cast< llarp::async_verify_context * >(job->user);
    auto router = ctx->router;
    llarp::PubKey pk(job->rc.pubkey);
    if(!job->valid)
    {
      if(ctx->establish_job)
      {
        // was an outbound attempt
        ctx->establish_job->Failed();
      }
      delete ctx;
      router->DiscardOutboundFor(pk);
      router->pendingVerifyRC.erase(pk);

      return;
    }
    // we're valid, which means it's already been committed to the nodedb

    llarp::LogDebug("rc verified and saved to nodedb");

    if(router->validRouters.count(pk))
    {
      router->validRouters.erase(pk);
    }

    llarp::RouterContact rc = job->rc;

    router->validRouters.emplace(pk, rc);

    // track valid router in dht
    router->dht->impl.nodes->PutNode(rc);

    // mark success in profile
    router->routerProfiling.MarkSuccess(pk);

    // this was an outbound establish job
    if(ctx->establish_job)
    {
      ctx->establish_job->Success();
    }
    else
      router->FlushOutboundFor(pk, router->GetLinkWithSessionByPubkey(pk));
    delete ctx;
    router->pendingVerifyRC.erase(pk);
  }

  void
  Router::handle_router_ticker(void *user, uint64_t orig, uint64_t left)
  {
    if(left)
      return;
    Router *self        = static_cast< Router * >(user);
    self->ticker_job_id = 0;
    self->Tick();
    self->ScheduleTicker(orig);
  }

  bool
  Router::ParseRoutingMessageBuffer(llarp_buffer_t buf,
                                    routing::IMessageHandler *h, PathID_t rxid)
  {
    return inbound_routing_msg_parser.ParseMessageBuffer(buf, h, rxid, this);
  }

  bool
  Router::ConnectionToRouterAllowed(const llarp::RouterID &router) const
  {
    if(strictConnectPubkeys.size() && strictConnectPubkeys.count(router) == 0)
      return false;
    else if(IsServiceNode() && whitelistRouters)
      return lokinetRouters.count(router) != 0;
    else
      return true;
  }

  void
  Router::HandleDHTLookupForExplore(
      llarp::RouterID remote,
      const std::vector< llarp::RouterContact > &results)
  {
    if(results.size() == 0)
      return;
    for(const auto &rc : results)
    {
      if(rc.Verify(&crypto, Now()))
        nodedb->Insert(rc);
      else
        return;
    }
    if(ConnectionToRouterAllowed(remote))
    {
      TryEstablishTo(remote);
    }
  }

  void
  Router::TryEstablishTo(const llarp::RouterID &remote)
  {
    if(!ConnectionToRouterAllowed(remote))
    {
      llarp::LogWarn("not connecting to ", remote,
                     " as it's not permitted by config");
      return;
    }

    llarp::RouterContact rc;
    if(nodedb->Get(remote, rc))
    {
      // try connecting async
      TryConnectAsync(rc, 5);
    }
    else if(IsServiceNode() || !routerProfiling.IsBad(remote))
    {
      if(dht->impl.HasRouterLookup(remote))
        return;
      llarp::LogInfo("looking up router ", remote);
      // dht lookup as we don't know it
      dht->impl.LookupRouter(
          remote,
          std::bind(&Router::HandleDHTLookupForTryEstablishTo, this, remote,
                    std::placeholders::_1));
    }
    else
    {
      llarp::LogWarn("not connecting to ", remote, " as it's unreliable");
    }
  }

  void
  Router::OnConnectTimeout(ILinkSession *session)
  {
    auto itr = pendingEstablishJobs.find(session->GetPubKey());
    if(itr != pendingEstablishJobs.end())
    {
      itr->second->AttemptTimedout();
    }
  }

  void
  Router::HandleDHTLookupForTryEstablishTo(
      llarp::RouterID remote,
      const std::vector< llarp::RouterContact > &results)
  {
    if(results.size() == 0)
    {
      if(!IsServiceNode())
        routerProfiling.MarkTimeout(remote);
    }
    for(const auto &result : results)
    {
      if(whitelistRouters
         && lokinetRouters.find(result.pubkey) == lokinetRouters.end())
        continue;
      nodedb->Insert(result);
      TryConnectAsync(result, 10);
    }
  }

  size_t
  Router::NumberOfConnectedRouters() const
  {
    return validRouters.size();
  }

  bool
  Router::UpdateOurRC(bool rotateKeys)
  {
    llarp::SecretKey nextOnionKey;
    llarp::RouterContact nextRC = _rc;
    if(rotateKeys)
    {
      crypto.encryption_keygen(nextOnionKey);
      nextRC.enckey = llarp::seckey_topublic(nextOnionKey);
    }
    nextRC.last_updated = Now();
    if(!nextRC.Sign(&crypto, identity))
      return false;
    _rc = nextRC;
    if(rotateKeys)
    {
      encryption = nextOnionKey;
      // propagate RC by renegotiating sessions
      ForEachPeer([](llarp::ILinkSession *s) {
        if(s->RenegotiateSession())
          llarp::LogInfo("renegotiated session");
        else
          llarp::LogWarn("failed to renegotiate session");
      });
    }
    // TODO: do this async
    return SaveRC();
  }  // namespace llarp

  bool
  Router::CheckRenegotiateValid(RouterContact newrc, RouterContact oldrc)
  {
    // missmatch of identity ?
    if(newrc.pubkey != oldrc.pubkey)
      return false;

    // store it in nodedb async
    nodedb->InsertAsync(newrc);
    // update dht if required
    if(dht->impl.nodes->HasNode(dht::Key_t{newrc.pubkey}))
    {
      dht->impl.nodes->PutNode(newrc);
    }
    // update valid routers
    {
      auto itr = validRouters.find(newrc.pubkey);
      if(itr == validRouters.end())
        validRouters[newrc.pubkey] = newrc;
      else
        itr->second = newrc;
    }
    // TODO: check for other places that need updating the RC
    return true;
  }

  void
  Router::ServiceNodeLookupRouterWhenExpired(RouterID router)
  {
    dht->impl.LookupRouter(router,
                           std::bind(&Router::HandleDHTLookupForExplore, this,
                                     router, std::placeholders::_1));
  }

  void
  Router::Tick()
  {
    // llarp::LogDebug("tick router");
    auto now = llarp_ev_loop_time_now_ms(netloop);

    if(_rc.ExpiresSoon(now, llarp::randint() % 10000))
    {
      llarp::LogInfo("regenerating RC");
      if(!UpdateOurRC(IsServiceNode()))
        llarp::LogError("Failed to update our RC");
    }

    if(IsServiceNode())
    {
      // only do this as service node
      // client endpoints do this on their own
      nodedb->visit([&](const RouterContact &rc) -> bool {
        if(rc.ExpiresSoon(now, llarp::randint() % 10000))
          ServiceNodeLookupRouterWhenExpired(rc.pubkey);
        return true;
      });
    }
    paths.TickPaths(now);
    paths.ExpirePaths(now);
    {
      auto itr = m_PersistingSessions.begin();
      while(itr != m_PersistingSessions.end())
      {
        auto link = GetLinkWithSessionByPubkey(itr->first);
        if(now < itr->second)
        {
          if(link)
          {
            llarp::LogDebug("keepalive to ", itr->first);
            link->KeepAliveSessionTo(itr->first);
          }
          else
          {
            llarp::LogDebug("establish to ", itr->first);
            TryEstablishTo(itr->first);
          }
          ++itr;
        }
        else
        {
          llarp::LogInfo("commit to ", itr->first, " expired");
          itr = m_PersistingSessions.erase(itr);
        }
      }
    }

    size_t N = nodedb->num_loaded();
    if(N < minRequiredRouters)
    {
      llarp::LogInfo("We need at least ", minRequiredRouters,
                     " service nodes to build paths but we have ", N,
                     " in nodedb");
      // TODO: only connect to random subset
      if(bootstrapRCList.size())
      {
        for(const auto &rc : bootstrapRCList)
        {
          TryConnectAsync(rc, 4);
          dht->impl.ExploreNetworkVia(dht::Key_t{rc.pubkey});
        }
      }
      else
        llarp::LogError("we have no bootstrap nodes specified");
    }

    if(inboundLinks.size() == 0)
    {
      paths.BuildPaths(now);
      hiddenServiceContext.Tick(now);
    }
    if(NumberOfConnectedRouters() < minConnectedRouters)
    {
      ConnectToRandomRouters(minConnectedRouters);
    }
    exitContext.Tick(now);
    if(rpcCaller)
      rpcCaller->Tick(now);
  }

  bool
  Router::Sign(llarp::Signature &sig, llarp_buffer_t buf) const
  {
    return crypto.sign(sig, identity, buf);
  }

  void
  Router::SendTo(llarp::RouterID remote, const llarp::ILinkMessage *msg,
                 llarp::ILinkLayer *selected)
  {
    llarp_buffer_t buf =
        llarp::StackBuffer< decltype(linkmsg_buffer) >(linkmsg_buffer);

    if(!msg->BEncode(&buf))
    {
      llarp::LogWarn("failed to encode outbound message, buffer size left: ",
                     llarp_buffer_size_left(buf));
      return;
    }
    // set size of message
    buf.sz  = buf.cur - buf.base;
    buf.cur = buf.base;
    llarp::LogDebug("send ", buf.sz, " bytes to ", remote);
    if(selected)
    {
      if(selected->SendTo(remote, buf))
        return;
    }
    for(const auto &link : outboundLinks)
    {
      if(link->SendTo(remote, buf))
        return;
    }
    for(const auto &link : inboundLinks)
    {
      if(link->SendTo(remote, buf))
        return;
    }
    llarp::LogWarn("message to ", remote, " was dropped");
  }

  void
  Router::ScheduleTicker(uint64_t ms)
  {
    ticker_job_id = logic->call_later({ms, this, &handle_router_ticker});
  }

  void
  Router::SessionClosed(llarp::RouterID remote)
  {
    __llarp_dht_remove_peer(dht, remote.data());
    // remove from valid routers if it's a valid router
    validRouters.erase(remote);
    llarp::LogInfo("Session to ", remote, " fully closed");
  }

  llarp::ILinkLayer *
  Router::GetLinkWithSessionByPubkey(const llarp::RouterID &pubkey)
  {
    for(const auto &link : outboundLinks)
    {
      if(link->HasSessionTo(pubkey))
        return link.get();
    }
    for(const auto &link : inboundLinks)
    {
      if(link->HasSessionTo(pubkey))
        return link.get();
    }
    return nullptr;
  }

  void
  Router::FlushOutboundFor(llarp::RouterID remote, llarp::ILinkLayer *chosen)
  {
    llarp::LogDebug("Flush outbound for ", remote);

    auto itr = outboundMessageQueue.find(remote);
    if(itr == outboundMessageQueue.end())
    {
      pendingEstablishJobs.erase(remote);
      return;
    }
    if(!chosen)
    {
      DiscardOutboundFor(remote);
      pendingEstablishJobs.erase(remote);
      return;
    }
    while(itr->second.size())
    {
      auto buf = llarp::ConstBuffer(itr->second.front());
      if(!chosen->SendTo(remote, buf))
        llarp::LogWarn("failed to send outbound message to ", remote, " via ",
                       chosen->Name());

      itr->second.pop();
    }
    pendingEstablishJobs.erase(remote);
  }

  void
  Router::DiscardOutboundFor(const llarp::RouterID &remote)
  {
    outboundMessageQueue.erase(remote);
  }

  bool
  Router::GetRandomConnectedRouter(llarp::RouterContact &result) const
  {
    auto sz = validRouters.size();
    if(sz)
    {
      auto itr = validRouters.begin();
      if(sz > 1)
        std::advance(itr, llarp::randint() % sz);
      result = itr->second;
      return true;
    }
    return false;
  }

  void
  Router::async_verify_RC(const llarp::RouterContact &rc,
                          llarp::ILinkLayer *link)
  {
    if(pendingVerifyRC.count(rc.pubkey))
      return;
    if(rc.IsPublicRouter() && whitelistRouters)
    {
      if(lokinetRouters.find(rc.pubkey) == lokinetRouters.end())
      {
        llarp::LogInfo(rc.pubkey, " is NOT a valid service node, rejecting");
        link->CloseSessionTo(rc.pubkey);
        return;
      }
    }
    llarp_async_verify_rc *job       = &pendingVerifyRC[rc.pubkey];
    llarp::async_verify_context *ctx = new llarp::async_verify_context();
    ctx->router                      = this;
    ctx->establish_job               = nullptr;

    auto itr = pendingEstablishJobs.find(rc.pubkey);
    if(itr != pendingEstablishJobs.end())
      ctx->establish_job = itr->second.get();

    job->user  = ctx;
    job->rc    = rc;
    job->valid = false;
    job->hook  = nullptr;

    job->nodedb = nodedb;
    job->logic  = logic;
    // job->crypto = &crypto; // we already have this
    job->cryptoworker = tp;
    job->diskworker   = disk;
    if(rc.IsPublicRouter())
      job->hook = &Router::on_verify_server_rc;
    else
      job->hook = &Router::on_verify_client_rc;

    llarp_nodedb_async_verify(job);
  }

  bool
  Router::Run(struct llarp_nodedb *nodedb)
  {
    if(_running || _stopping)
      return false;
    this->nodedb = nodedb;

    if(enableRPCServer)
    {
      if(rpcBindAddr.empty())
      {
        rpcBindAddr = DefaultRPCBindAddr;
      }
      rpcServer = std::make_unique< llarp::rpc::Server >(this);
      while(!rpcServer->Start(rpcBindAddr))
      {
        llarp::LogError("failed to bind jsonrpc to ", rpcBindAddr);
#if defined(ANDROID) || defined(RPI)
        sleep(1);
#else
        std::this_thread::sleep_for(std::chrono::seconds(1));
#endif
      }
      llarp::LogInfo("Bound RPC server to ", rpcBindAddr);
    }

    llarp_threadpool_start(tp);
    llarp_threadpool_start(disk);

    routerProfiling.Load(routerProfilesFile.c_str());

    llarp::Addr publicAddr(this->addrInfo);

    if(this->publicOverride)
    {
      llarp::LogDebug("public address:port ", publicAddr);
    }

    llarp::LogInfo("You have ", inboundLinks.size(), " inbound links");

    llarp::AddressInfo ai;
    for(const auto &link : inboundLinks)
    {
      if(link->GetOurAddressInfo(ai))
      {
        // override ip and port
        if(this->publicOverride)
        {
          ai.ip   = *publicAddr.addr6();
          ai.port = publicAddr.port();
        }
        if(llarp::IsBogon(ai.ip))
          continue;
        _rc.addrs.push_back(ai);
      }
    }

    // set public encryption key
    _rc.enckey = llarp::seckey_topublic(encryption);
    // set public signing key
    _rc.pubkey = llarp::seckey_topublic(identity);
    if(ExitEnabled())
    {
      llarp::nuint32_t a = publicAddr.xtonl();
      // TODO: enable this once the network can serialize xi
      //_rc.exits.emplace_back(_rc.pubkey, a);
      llarp::LogInfo(
          "Neato tehl33toh, You are a freaking exit relay. w00t!!!!! your "
          "exit "
          "is advertised as exiting at ",
          a);
    }
    llarp::LogInfo("Signing rc...");
    if(!_rc.Sign(&crypto, identity))
    {
      llarp::LogError("failed to sign rc");
      return false;
    }

    if(!SaveRC())
    {
      llarp::LogError("failed to save RC");
      return false;
    }

    llarp::LogInfo("have ", nodedb->num_loaded(), " routers");

    llarp::LogInfo("starting outbound ", outboundLinks.size(), " links");
    for(const auto &link : outboundLinks)
    {
      if(!link->Start(logic))
      {
        llarp::LogWarn("outbound link '", link->Name(), "' failed to start");
        return false;
      }
    }

    int IBLinksStarted = 0;

    // start links
    for(const auto &link : inboundLinks)
    {
      if(link->Start(logic))
      {
        llarp::LogDebug("Link ", link->Name(), " started");
        IBLinksStarted++;
      }
      else
        llarp::LogWarn("Link ", link->Name(), " failed to start");
    }

    if(IBLinksStarted > 0)
    {
      // initialize as service node
      if(!InitServiceNode())
      {
        llarp::LogError("Failed to initialize service node");
        return false;
      }
      llarp::RouterID us = pubkey();
      llarp::LogInfo("initalized service node: ", us);
    }
    else
    {
      // we are a client
      // regenerate keys and resign rc before everything else
      crypto.identity_keygen(identity);
      crypto.encryption_keygen(encryption);
      _rc.pubkey = llarp::seckey_topublic(identity);
      _rc.enckey = llarp::seckey_topublic(encryption);
      if(!_rc.Sign(&crypto, identity))
      {
        llarp::LogError("failed to regenerate keys and sign RC");
        return false;
      }

      // don't create default if we already have some defined
      if(this->ShouldCreateDefaultHiddenService())
      {
        // generate default hidden service
        llarp::LogInfo("setting up default network endpoint");
        if(!CreateDefaultHiddenService())
        {
          llarp::LogError("failed to set up default network endpoint");
          return false;
        }
      }
    }

    llarp::LogInfo("starting hidden service context...");
    if(!hiddenServiceContext.StartAll())
    {
      llarp::LogError("Failed to start hidden service context");
      return false;
    }
    llarp_dht_context_start(dht, pubkey());
    ScheduleTicker(1000);
    _running.store(true);
    return _running;
  }

  static void
  RouterAfterStopLinks(void *u, uint64_t, uint64_t)
  {
    Router *self = static_cast< Router * >(u);
    self->Close();
  }

  static void
  RouterAfterStopIssued(void *u, uint64_t, uint64_t)
  {
    Router *self = static_cast< Router * >(u);
    self->StopLinks();
    self->logic->call_later({200, self, &RouterAfterStopLinks});
  }

  void
  Router::StopLinks()
  {
    llarp::LogInfo("stopping links");
    for(const auto &link : outboundLinks)
      link->Stop();
    for(const auto &link : inboundLinks)
      link->Stop();
  }

  bool
  Router::ShouldCreateDefaultHiddenService()
  {
    std::string defaultIfAddr = "auto";
    std::string defaultIfName = "auto";
    std::string enabledOption = "auto";
    auto itr                  = netConfig.find("defaultIfAddr");
    if(itr != netConfig.end())
    {
      defaultIfAddr = itr->second;
    }
    itr = netConfig.find("defaultIfName");
    if(itr != netConfig.end())
    {
      defaultIfName = itr->second;
    }
    itr = netConfig.find("enabled");
    if(itr != netConfig.end())
    {
      enabledOption = itr->second;
    }
    llarp::LogDebug("IfName: ", defaultIfName, " IfAddr: ", defaultIfAddr,
                    " Enabled: ", enabledOption);
    // llarp::LogInfo("IfAddr: ", itr->second);
    // llarp::LogInfo("IfName: ", itr->second);
    if(enabledOption == "false")
    {
      llarp::LogInfo("Disabling default hidden service");
      return false;
    }
    else if(enabledOption == "auto")
    {
      // auto detect if we have any pre-defined endpoints
      // no if we have a endpoints
      if(hiddenServiceContext.hasEndpoints())
      {
        llarp::LogInfo("Auto mode detected and we have endpoints");
        netConfig.emplace("enabled", "false");
        return false;
      }
      netConfig.emplace("enabled", "true");
    }
    // ev.cpp llarp_ev_add_tun now handles this
    /*
    // so basically enabled at this point
    if(defaultIfName == "auto")
    {
      // we don't have any endpoints, auto configure settings
      // set a default IP range
      defaultIfAddr = llarp::findFreePrivateRange();
      if(defaultIfAddr == "")
      {
        llarp::LogError(
                        "Could not find any free lokitun interface names, can't
    auto set up " "default HS context for client"); defaultIfAddr = "no";
        netConfig.emplace(std::make_pair("defaultIfAddr", defaultIfAddr));
        return false;
      }
      netConfig.emplace(std::make_pair("defaultIfAddr", defaultIfAddr));
    }
    if(defaultIfName == "auto")
    {
      // pick an ifName
      defaultIfName = llarp::findFreeLokiTunIfName();
      if(defaultIfName == "")
      {
        llarp::LogError(
                        "Could not find any free private ip ranges, can't auto
    set up " "default HS context for client"); defaultIfName = "no";
        netConfig.emplace(std::make_pair("defaultIfName", defaultIfName));
        return false;
      }
      netConfig.emplace(std::make_pair("defaultIfName", defaultIfName));
    }
    */
    return true;
  }

  void
  Router::Stop()
  {
    if(!_running)
      return;
    if(_stopping)
      return;

    _stopping.store(true);
    llarp::LogInfo("stopping router");
    hiddenServiceContext.StopAll();
    exitContext.Stop();
    if(rpcServer)
      rpcServer->Stop();
    logic->call_later({200, this, &RouterAfterStopIssued});
  }

  bool
  Router::HasSessionTo(const llarp::RouterID &remote) const
  {
    return validRouters.find(remote) != validRouters.end();
  }

  void
  Router::ConnectToRandomRouters(int want)
  {
    int wanted   = want;
    Router *self = this;

    self->nodedb->visit(
        [self, &want](const llarp::RouterContact &other) -> bool {
          // check if we really want to
          if(other.ExpiresSoon(self->Now(), 30000))
            return want > 0;
          if(!self->ConnectionToRouterAllowed(other.pubkey))
            return want > 0;
          if(llarp::randint() % 2 == 0
             && !(self->HasSessionTo(other.pubkey)
                  || self->HasPendingConnectJob(other.pubkey)))
          {
            self->TryConnectAsync(other, 5);
            --want;
          }
          return want > 0;
        });
    if(wanted != want)
      llarp::LogInfo("connecting to ", abs(want - wanted), " out of ", wanted,
                     " random routers");
  }

  bool
  Router::InitServiceNode()
  {
    llarp::LogInfo("accepting transit traffic");
    paths.AllowTransit();
    llarp_dht_allow_transit(dht);
    return exitContext.AddExitEndpoint("default-connectivity", netConfig);
  }

  /// validate a new configuration against an already made and running
  /// router
  struct RouterConfigValidator
  {
    static void
    ValidateEntry(llarp_config_iterator *i, const char *section,
                  const char *key, const char *val)
    {
      RouterConfigValidator *self =
          static_cast< RouterConfigValidator * >(i->user);
      if(self->valid)
      {
        if(!self->OnEntry(section, key, val))
        {
          llarp::LogError("invalid entry in section [", section, "]: '", key,
                          "'='", val, "'");
          self->valid = false;
        }
      }
    }

    const Router *router;
    llarp_config *config;
    bool valid;
    RouterConfigValidator(const Router *r, llarp_config *conf)
        : router(r), config(conf), valid(true)
    {
    }

    /// checks the (section, key, value) config tuple
    /// return false if that entry conflicts
    /// with existing configuration in router
    bool
    OnEntry(const char *, const char *, const char *) const
    {
      // TODO: implement me
      return true;
    }

    /// do validation
    /// return true if this config is valid
    /// return false if this config is not valid
    bool
    Validate()
    {
      llarp_config_iterator iter;
      iter.user  = this;
      iter.visit = &ValidateEntry;
      llarp_config_iter(config, &iter);
      return valid;
    }
  };

  bool
  Router::ValidateConfig(llarp_config *conf) const
  {
    RouterConfigValidator validator(this, conf);
    return validator.Validate();
  }

  bool
  Router::Reconfigure(llarp_config *)
  {
    // TODO: implement me
    return true;
  }

  bool
  Router::InitOutboundLinks()
  {
    if(outboundLinks.size() > 0)
      return true;

    static std::list<
        std::function< std::unique_ptr< ILinkLayer >(llarp::Router *) > >
        linkFactories = {llarp::utp::NewServerFromRouter,
                         llarp::iwp::NewServerFromRouter};

    for(const auto &factory : linkFactories)
    {
      auto link = factory(this);
      if(!link)
        continue;
      if(!link->EnsureKeys(transport_keyfile.string().c_str()))
      {
        llarp::LogError("failed to load ", transport_keyfile);
        continue;
      }

      auto afs = {AF_INET, AF_INET6};

      for(auto af : afs)
      {
        if(!link->Configure(netloop, "*", af, 0))
          continue;
        outboundLinks.insert(std::move(link));
        break;
      }
    }
    return outboundLinks.size() > 0;
  }

  bool
  Router::CreateDefaultHiddenService()
  {
    // fallback defaults
    // To NeuroScr: why run findFree* here instead of in tun.cpp?
    static const std::unordered_map< std::string,
                                     std::function< std::string(void) > >
        netConfigDefaults = {
            {"ifname", llarp::findFreeLokiTunIfName},
            {"ifaddr", llarp::findFreePrivateRange},
            {"local-dns", []() -> std::string { return "127.0.0.1:53"; }},
            {"upstream-dns", []() -> std::string { return "1.1.1.1:53"; }}};
    // populate with fallback defaults if values not present
    auto itr = netConfigDefaults.begin();
    while(itr != netConfigDefaults.end())
    {
      auto found = netConfig.find(itr->first);
      if(found == netConfig.end() || found->second.empty())
      {
        netConfig.emplace(std::make_pair(itr->first, itr->second()));
      }
      ++itr;
    }
    // add endpoint
    return hiddenServiceContext.AddDefaultEndpoint(netConfig);
  }

  bool
  Router::HasPendingConnectJob(const llarp::RouterID &remote)
  {
    return pendingEstablishJobs.find(remote) != pendingEstablishJobs.end();
  }

  bool
  Router::LoadHiddenServiceConfig(const char *fname)
  {
    llarp::LogDebug("opening hidden service config ", fname);
    llarp::service::Config conf;
    if(!conf.Load(fname))
      return false;
    for(const auto &config : conf.services)
    {
      llarp::service::Config::section_t filteredConfig;
      mergeHiddenServiceConfig(config.second, filteredConfig.second);
      filteredConfig.first = config.first;
      if(!hiddenServiceContext.AddEndpoint(filteredConfig))
        return false;
    }
    return true;
  }

  void
  router_iter_config(llarp_config_iterator *iter, const char *section,
                     const char *key, const char *val)
  {
    llarp::LogDebug(section, " ", key, "=", val);
    Router *self = static_cast< Router * >(iter->user);

    int af;
    uint16_t proto;
    if(StrEq(val, "eth"))
    {
#ifdef AF_LINK
      af = AF_LINK;
#endif
#ifdef AF_PACKET
      af = AF_PACKET;
#endif
      proto = LLARP_ETH_PROTO;
    }
    else
    {
      // try IPv4 first
      af    = AF_INET;
      proto = std::atoi(val);
    }

    if(StrEq(section, "bind"))
    {
      if(!StrEq(key, "*"))
      {
        auto server = llarp::utp::NewServerFromRouter(self);
        if(!server->EnsureKeys(self->transport_keyfile.string().c_str()))
        {
          llarp::LogError("failed to ensure keyfile ", self->transport_keyfile);
          return;
        }
        if(server->Configure(self->netloop, key, af, proto))
        {
          self->AddInboundLink(server);
          return;
        }
        if(af == AF_INET6)
        {
          // we failed to configure IPv6
          // try IPv4
          llarp::LogInfo("link ", key,
                         " failed to configure IPv6, trying IPv4");
          af = AF_INET;
          if(server->Configure(self->netloop, key, af, proto))
          {
            self->AddInboundLink(server);
            return;
          }
        }
        llarp::LogError("Failed to set up curvecp link");
      }
    }
    else if(StrEq(section, "network"))
    {
      if(StrEq(key, "profiles"))
      {
        self->routerProfilesFile = val;
        self->routerProfiling.Load(val);
        llarp::LogInfo("setting profiles to ", self->routerProfilesFile);
      }
      else if(StrEq(key, "strict-connect"))
      {
        if(self->IsServiceNode())
        {
          llarp::LogError("cannot use strict-connect option as service node");
          return;
        }
        llarp::RouterID snode;
        llarp::PubKey pk;
        if(pk.FromString(val))
        {
          if(self->strictConnectPubkeys.emplace(pk).second)
            llarp::LogInfo("added ", pk, " to strict connect list");
          else
            llarp::LogWarn("duplicate key for strict connect: ", pk);
        }
        else if(snode.FromString(val))
        {
          if(self->strictConnectPubkeys.insert(snode).second)
            llarp::LogInfo("added ", snode, " to strict connect list");
          else
            llarp::LogWarn("duplicate key for strict connect: ", snode);
        }
        else
          llarp::LogError("invalid key for strict-connect: ", val);
      }
      else
      {
        self->netConfig.insert(std::make_pair(key, val));
      }
    }
    else if(StrEq(section, "api"))
    {
      if(StrEq(key, "enabled"))
      {
        self->enableRPCServer = IsTrueValue(val);
      }
      if(StrEq(key, "bind"))
      {
        self->rpcBindAddr = val;
      }
      if(StrEq(key, "authkey"))
      {
        // TODO: add pubkey to whitelist
      }
    }
    else if(StrEq(section, "services"))
    {
      if(self->LoadHiddenServiceConfig(val))
      {
        llarp::LogInfo("loaded hidden service config for ", key);
      }
      else
      {
        llarp::LogWarn("failed to load hidden service config for ", key);
      }
    }
    else if(StrEq(section, "lokid"))
    {
      if(StrEq(key, "service-node-seed"))
      {
        self->usingSNSeed   = true;
        self->ident_keyfile = val;
      }
      if(StrEq(key, "enabled"))
      {
        self->whitelistRouters = IsTrueValue(val);
      }
      if(StrEq(key, "jsonrpc"))
      {
        self->lokidRPCAddr = val;
      }
    }
    else if(StrEq(section, "dns"))
    {
      if(StrEq(key, "upstream"))
      {
        llarp::LogInfo("add upstream resolver ", val);
        self->netConfig.emplace(std::make_pair("upstream-dns", val));
      }
      if(StrEq(key, "bind"))
      {
        llarp::LogInfo("set local dns to ", val);
        self->netConfig.emplace(std::make_pair("local-dns", val));
      }
    }
    else if(StrEq(section, "connect")
            || (StrEq(section, "bootstrap") && StrEq(key, "add-node")))
    {
      self->bootstrapRCList.emplace_back();
      auto &rc = self->bootstrapRCList.back();
      if(rc.Read(val) && rc.Verify(&self->crypto, self->Now()))
      {
        llarp::LogInfo("Added bootstrap node ", RouterID(rc.pubkey));
      }
      else if(self->Now() - rc.last_updated > RouterContact::Lifetime)
      {
        llarp::LogWarn("Bootstrap node ", RouterID(rc.pubkey),
                       " is too old and needs to be refreshed");
        self->bootstrapRCList.pop_back();
      }
      else
      {
        llarp::LogError("malformed rc file: ", val);
        self->bootstrapRCList.pop_back();
      }
    }
    else if(StrEq(section, "router"))
    {
      if(StrEq(key, "netid"))
      {
        if(strlen(val) <= self->_rc.netID.size())
        {
          llarp::LogWarn("!!!! you have manually set netid to be '", val,
                         "' which does not equal '", Version::LLARP_NET_ID,
                         "' you will run as a different network, good luck and "
                         "don't forget: something something MUH traffic shape "
                         "correlation !!!!");
          llarp::NetID::DefaultValue() =
              llarp::NetID(reinterpret_cast< const byte_t * >(strdup(val)));
          // re set netid in our rc
          self->_rc.netID = llarp::NetID();
        }
        else
          llarp::LogError("invalid netid '", val, "', is too long");
      }
      if(StrEq(key, "nickname"))
      {
        self->_rc.SetNick(val);
        // set logger name here
        _glog.nodeName = self->rc().Nick();
      }
      if(StrEq(key, "encryption-privkey"))
      {
        self->encryption_keyfile = val;
      }
      if(StrEq(key, "contact-file"))
      {
        self->our_rc_file = val;
      }
      if(StrEq(key, "transport-privkey"))
      {
        self->transport_keyfile = val;
      }
<<<<<<< HEAD
      if(StrEq(key, "ident-privkey") && !self->usingSNSeed)
=======
      if(StrEq(key, "identity-privkey"))
      {
        llarp::LogWarn(
            "Deprecated INI key identity-privkey detected, please rename it to "
            "ident-privkey");
        // FIXME: use the config writer to fix it
        self->ident_keyfile = val;
      }
      if(StrEq(key, "ident-privkey"))
>>>>>>> 31f196a6
      {
        self->ident_keyfile = val;
      }
      if(StrEq(key, "public-address"))
      {
        llarp::LogInfo("public ip ", val, " size ", strlen(val));
        if(strlen(val) < 17)
        {
          // assume IPv4
          // inet_pton(AF_INET, val, &self->ip4addr.sin_addr);
          // struct sockaddr dest;
          // sockaddr *dest = (sockaddr *)&self->ip4addr;
          llarp::Addr a(val);
          llarp::LogInfo("setting public ipv4 ", a);
          self->addrInfo.ip    = *a.addr6();
          self->publicOverride = true;
        }
        // llarp::Addr a(val);
      }
      if(StrEq(key, "public-port"))
      {
        llarp::LogInfo("Setting public port ", val);
        int p = atoi(val);
        // Not needed to flip upside-down - this is done in llarp::Addr(const
        // AddressInfo&)
        self->ip4addr.sin_port = p;
        self->addrInfo.port    = p;
        self->publicOverride   = true;
      }
    }
  }  // namespace llarp
}  // namespace llarp<|MERGE_RESOLUTION|>--- conflicted
+++ resolved
@@ -413,14 +413,10 @@
   {
     if(!EnsureEncryptionKey())
       return false;
-<<<<<<< HEAD
     if(usingSNSeed)
       return llarp_loadServiceNodeIdentityKey(&crypto, ident_keyfile, identity);
     else
       return llarp_findOrCreateIdentity(&crypto, ident_keyfile, identity);
-=======
-    return llarp_findOrCreateIdentity(&crypto, ident_keyfile, this->identity);
->>>>>>> 31f196a6
   }
 
   bool
@@ -1665,19 +1661,7 @@
       {
         self->transport_keyfile = val;
       }
-<<<<<<< HEAD
-      if(StrEq(key, "ident-privkey") && !self->usingSNSeed)
-=======
-      if(StrEq(key, "identity-privkey"))
-      {
-        llarp::LogWarn(
-            "Deprecated INI key identity-privkey detected, please rename it to "
-            "ident-privkey");
-        // FIXME: use the config writer to fix it
-        self->ident_keyfile = val;
-      }
-      if(StrEq(key, "ident-privkey"))
->>>>>>> 31f196a6
+      if((StrEq(key, "identity-privkey") || StrEq(key, "ident-privkey")) && !self->usingSNSeed)
       {
         self->ident_keyfile = val;
       }
