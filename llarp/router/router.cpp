--- conflicted
+++ resolved
@@ -1677,87 +1677,6 @@
       link->Stop();
   }
 
-<<<<<<< HEAD
-=======
-  bool
-  Router::ShouldCreateDefaultHiddenService()
-  {
-    std::string defaultIfAddr = "auto";
-    std::string defaultIfName = "auto";
-    std::string enabledOption = "auto";
-    auto itr                  = netConfig.find("defaultIfAddr");
-    if(itr != netConfig.end())
-    {
-      defaultIfAddr = itr->second;
-    }
-    itr = netConfig.find("defaultIfName");
-    if(itr != netConfig.end())
-    {
-      defaultIfName = itr->second;
-    }
-    itr = netConfig.find("enabled");
-    if(itr != netConfig.end())
-    {
-      enabledOption = itr->second;
-    }
-    LogDebug("IfName: ", defaultIfName, " IfAddr: ", defaultIfAddr,
-             " Enabled: ", enabledOption);
-    // LogInfo("IfAddr: ", itr->second);
-    // LogInfo("IfName: ", itr->second);
-    if(enabledOption == "false")
-    {
-      LogInfo("Disabling default hidden service");
-      return false;
-    }
-    if(enabledOption == "auto")
-    {
-      // auto detect if we have any pre-defined endpoints
-      // no if we have a endpoints
-      if(hiddenServiceContext().hasEndpoints())
-      {
-        LogInfo("Auto mode detected and we have endpoints");
-        netConfig.emplace("enabled", "false");
-        return false;
-      }
-      netConfig.emplace("enabled", "true");
-    }
-    // ev.cpp llarp_ev_add_tun now handles this
-    /*
-    // so basically enabled at this point
-    if(defaultIfName == "auto")
-    {
-      // we don't have any endpoints, auto configure settings
-      // set a default IP range
-      defaultIfAddr = findFreePrivateRange();
-      if(defaultIfAddr == "")
-      {
-        LogError(
-                        "Could not find any free lokitun interface names, can't
-    auto set up " "default HS context for client"); defaultIfAddr = "no";
-        netConfig.emplace("defaultIfAddr", defaultIfAddr);
-        return false;
-      }
-      netConfig.emplace("defaultIfAddr", defaultIfAddr);
-    }
-    if(defaultIfName == "auto")
-    {
-      // pick an ifName
-      defaultIfName = findFreeLokiTunIfName();
-      if(defaultIfName == "")
-      {
-        LogError(
-                        "Could not find any free private ip ranges, can't auto
-    set up " "default HS context for client"); defaultIfName = "no";
-        netConfig.emplace("defaultIfName", defaultIfName);
-        return false;
-      }
-      netConfig.emplace("defaultIfName", defaultIfName);
-    }
-    */
-    return true;
-  }
-
->>>>>>> 96a4c027
   void
   Router::Stop()
   {
