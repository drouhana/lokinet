--- conflicted
+++ resolved
@@ -685,13 +685,6 @@
     if(!nextRC.Sign(crypto.get(), identity))
       return false;
     _rc = nextRC;
-<<<<<<< HEAD
-    if(rotateKeys)
-    {
-      encryption = nextOnionKey;
-    }
-=======
->>>>>>> 7cc74629
     // propagate RC by renegotiating sessions
     ForEachPeer([](llarp::ILinkSession *s) {
       if(s->RenegotiateSession())
@@ -699,11 +692,7 @@
       else
         llarp::LogWarn("failed to renegotiate session");
     });
-<<<<<<< HEAD
-    
-=======
-
->>>>>>> 7cc74629
+
     // TODO: do this async
     return SaveRC();
   }  // namespace llarp
