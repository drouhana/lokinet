--- conflicted
+++ resolved
@@ -65,7 +65,11 @@
   if(basedir)
   {
     basepath = basedir;
+#ifndef _WIN32
     basepath += "/";
+#else
+      basepath += "\\";
+#endif
   }
 
   // abort if client.ini already exists
@@ -94,7 +98,7 @@
   llarp_generic_ensure_config(f, basepath);
   if(asRouter)
   {
-    llarp_ensure_router_config(f);
+    llarp_ensure_router_config(f, basepath);
   }
   else
   {
@@ -164,24 +168,41 @@
 }
 
 void
-llarp_ensure_router_config(std::ofstream &f)
+llarp_ensure_router_config(std::ofstream &f, std::string basepath)
 {
   f << "# ROUTERS ONLY: router settings block" << std::endl;
+  f << "# router settings block" << std::endl;
   f << "[router]" << std::endl;
-  f << "# uncomment these to manually set public address and port" << std::endl;
+  f << "# uncomment these to manually set public address and port"
+    << std::endl;
   f << "# this is required on providers like AWS because of their firewall "
        "rules"
     << std::endl;
   f << "# public-address=your.ip.goes.here" << std::endl;
   f << "# public-port=1090" << std::endl;
   f << std::endl;
+  f << "# number of crypto worker threads " << std::endl;
+  f << "threads=4" << std::endl;
+  f << "# path to store signed RC" << std::endl;
+  f << "contact-file=" << basepath << "self.signed" << std::endl;
+  f << "# path to store transport private key" << std::endl;
+  f << "transport-privkey=" << basepath << "transport.private" << std::endl;
+  f << "# path to store identity signing key" << std::endl;
+  f << "ident-privkey=" << basepath << "identity.private" << std::endl;
+  f << "# encryption key for onion routing" << std::endl;
+  f << "encryption-privkey=" << basepath << "encryption.private" << std::endl;
+  f << std::endl;
+  f << "# uncomment following line to set router nickname to 'lokinet'"
+    << std::endl;
+  f << "# nickname=lokinet" << std::endl;
+  f << std::endl << std::endl;
+
 
   f << "# ROUTERS ONLY: publish network interfaces for handling inbound traffic"
     << std::endl;
   f << "[bind]" << std::endl;
-
+  // get ifname
   std::string ifname;
-
   if(llarp::GetBestNetIF(ifname, AF_INET))
     f << ifname << "=1090" << std::endl;
   else
@@ -195,17 +216,32 @@
 llarp_ensure_client_config(std::ofstream &f, std::string basepath)
 {
   f << "# ROUTERS ONLY: router settings block" << std::endl;
+  f << "# router settings block" << std::endl;
   f << "[router]" << std::endl;
-  f << "# uncomment these to manually set public address and port" << std::endl;
+  f << "# uncomment these to manually set public address and port"
+    << std::endl;
   f << "# this is required on providers like AWS because of their firewall "
        "rules"
     << std::endl;
-  f << "# public-address=your.ip.goes.here" << std::endl;
-  f << "# public-port=1090" << std::endl;
-  f << std::endl;
-
-  f << "# ROUTERS ONLY: publish network interfaces for handling inbound traffic"
-    << std::endl;
+  f << "#public-address=your.ip.goes.here" << std::endl;
+  f << "#public-port=1090" << std::endl;
+  f << std::endl;
+  f << "# number of crypto worker threads " << std::endl;
+  f << "#threads=4" << std::endl;
+  f << "# path to store signed RC" << std::endl;
+  f << "#contact-file=" << basepath << "self.signed" << std::endl;
+  f << "# path to store transport private key" << std::endl;
+  f << "#transport-privkey=" << basepath << "transport.private" << std::endl;
+  f << "# path to store identity signing key" << std::endl;
+  f << "#ident-privkey=" << basepath << "identity.private" << std::endl;
+  f << "# encryption key for onion routing" << std::endl;
+  f << "#encryption-privkey=" << basepath << "encryption.private" << std::endl;
+  f << std::endl;
+  f << "# uncomment following line to set router nickname to 'lokinet'"
+    << std::endl;
+  f << "#nickname=lokinet" << std::endl;
+  f << std::endl << std::endl;
+
   f << "[bind]" << std::endl;
   std::string ifname;
 
@@ -220,6 +256,13 @@
   f << "client=" << basepath << "client.ini" << std::endl;
   f << std::endl;
 
+  f << "# network settings " << std::endl;
+  f << "[network]" << std::endl;
+#ifndef __linux__
+  f << "# ";
+#endif
+
+  /*
   // done with fname.ini
   // start client.ini
   // write fname ini
@@ -231,6 +274,7 @@
   }
   clientini_f << "[client-hidden-service-name]" << std::endl;
   clientini_f << "keyfile=client-keyfile.private" << std::endl;
+  */
 
   // pick ip
   struct privatesInUse ifsInUse = llarp_getPrivateIfs();
@@ -255,7 +299,7 @@
   }
   llarp::LogDebug("Detected " + ip
                   + " is available for use, configuring as such");
-  clientini_f << "ifaddr=" << ip << std::endl;
+  //clientini_f << "ifaddr=" << ip << std::endl;
   // pick interface name
   uint8_t num = 0;
   while(num < 255)
@@ -276,12 +320,18 @@
     llarp::LogError("Could not find any free lokitun interface names");
     return false;
   }
+  /*
   clientini_f << "ifname=lokinum" << std::to_string(num) << std::endl;
   // prefetch-tags=test
   // enable netns?
 
   llarp::LogInfo("Generated hidden service client as " + basepath
                  + "client.ini");
+  */
+
+  f << "ifname=lokinum" << std::to_string(num) << std::endl;
+  f << "ifaddr=" << ip << std::endl;
+
   return true;
 }
 
@@ -329,126 +379,4 @@
         iter->visit(iter, section.first.c_str(), item.first.c_str(),
                     item.second.c_str());
   }
-<<<<<<< HEAD
-=======
-
-  bool
-  llarp_ensure_config(const char *fname, const char *basedir, bool overwrite)
-  {
-    std::error_code ec;
-    if(fs::exists(fname, ec) && !overwrite)
-      return true;
-    if(ec)
-    {
-      llarp::LogError(ec);
-      return false;
-    }
-    std::string basepath = "";
-    if(basedir)
-    {
-      basepath = basedir;
-#ifndef _WIN32
-      basepath += "/";
-#else
-      basepath += "\\";
-#endif
-    }
-
-    std::ofstream f(fname);
-    if(!f.is_open())
-    {
-      llarp::LogError("failed to open ", fname, " for writing");
-      return false;
-    }
-    f << "# this configuration was auto generated with 'sane' defaults"
-      << std::endl;
-    f << "# change these values as desired" << std::endl;
-    f << std::endl << std::endl;
-
-    f << "# router settings block" << std::endl;
-    f << "[router]" << std::endl;
-    f << "# uncomment these to manually set public address and port"
-      << std::endl;
-    f << "# this is required on providers like AWS because of their firewall "
-         "rules"
-      << std::endl;
-    f << "# public-address=your.ip.goes.here" << std::endl;
-    f << "# public-port=1090" << std::endl;
-    f << std::endl;
-    f << "# number of crypto worker threads " << std::endl;
-    f << "threads=4" << std::endl;
-    f << "# path to store signed RC" << std::endl;
-    f << "contact-file=" << basepath << "self.signed" << std::endl;
-    f << "# path to store transport private key" << std::endl;
-    f << "transport-privkey=" << basepath << "transport.private" << std::endl;
-    f << "# path to store identity signing key" << std::endl;
-    f << "ident-privkey=" << basepath << "identity.private" << std::endl;
-    f << "# encryption key for onion routing" << std::endl;
-    f << "encryption-privkey=" << basepath << "encryption.private" << std::endl;
-    f << std::endl;
-    f << "# uncomment following line to set router nickname to 'lokinet'"
-      << std::endl;
-    f << "# nickname=lokinet" << std::endl;
-    f << std::endl << std::endl;
-
-    f << "# system settings for priviledges and such" << std::endl;
-    f << "[system]" << std::endl;
-#ifdef _WIN32
-    f << "# ";
-#endif
-    f << "user=" << DEFAULT_LOKINET_USER << std::endl;
-#ifdef _WIN32
-    f << "# ";
-#endif
-    f << "group=" << DEFAULT_LOKINET_GROUP << std::endl;
-    f << std::endl << std::endl;
-
-    f << "# network settings " << std::endl;
-    f << "[network]" << std::endl;
-#ifndef __linux__
-    f << "# ";
-#endif
-    f << "ifname=lokitun0" << std::endl;
-    f << "ifaddr=10.200.0.1/16" << std::endl;
-    f << std::endl << std::endl;
-    
-    f << "# dns provider configuration section" << std::endl;
-    f << "[dns]" << std::endl;
-    f << "# opennic us resolver" << std::endl;
-    f << "upstream=" << DEFAULT_RESOLVER_US << std::endl;
-    f << "# opennic eu resolver" << std::endl;
-    f << "upstream=" << DEFAULT_RESOLVER_EU << std::endl;
-    f << "# opennic au resolver" << std::endl;
-    f << "upstream=" << DEFAULT_RESOLVER_AU << std::endl;
-    f << "bind=127.3.2.1:53" << std::endl;
-    f << std::endl << std::endl;
-
-    f << "# network database settings block " << std::endl;
-    f << "[netdb]" << std::endl;
-    f << "# directory for network database skiplist storage" << std::endl;
-    f << "dir=" << basepath << "netdb" << std::endl;
-    f << std::endl << std::endl;
-
-    f << "# bootstrap settings " << std::endl;
-    f << "[connect]" << std::endl;
-    f << "bootstrap=" << basepath << "bootstrap.signed" << std::endl;
-    f << std::endl << std::endl;
-
-    f << "# publish network interfaces for handling inbound traffic"
-      << std::endl;
-    f << "[bind]" << std::endl;
-
-    std::string ifname;
-
-    if(llarp::GetBestNetIF(ifname, AF_INET))
-      f << ifname << "=1090" << std::endl;
-    else
-      f << "# could not autodetect network interface" << std::endl
-        << "# eth0=1090" << std::endl;
-
-    f << std::endl;
-    llarp::LogInfo("Generated new config ", fname);
-    return true;
-  }
->>>>>>> acc03fca
 }