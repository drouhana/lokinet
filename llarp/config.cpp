--- conflicted
+++ resolved
@@ -66,18 +66,9 @@
 {
   iter->conf                                                   = conf;
   std::map< std::string, llarp::Config::section_t & > sections = {
-<<<<<<< HEAD
       {"network", conf->impl.network}, {"connect", conf->impl.connect},
       {"bind", conf->impl.iwp_links},  {"netdb", conf->impl.netdb},
       {"dns", conf->impl.dns},         {"services", conf->impl.services}};
-=======
-      {"network", conf->impl.network},
-      {"connect", conf->impl.connect},
-      {"bind", conf->impl.iwp_links},
-      {"netdb", conf->impl.netdb},
-      {"dns", conf->impl.dns},
-      {"services", conf->impl.services}};
->>>>>>> 604d1ade
 
   for(const auto item : conf->impl.router)
     iter->visit(iter, "router", item.first.c_str(), item.second.c_str());
