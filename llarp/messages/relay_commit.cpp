--- conflicted
+++ resolved
@@ -217,6 +217,7 @@
         // we are not allowed to forward it ... now what?
         llarp::LogError("path to ", self->hop->info.upstream,
                         "not allowed, dropping build request on the floor");
+        self->hop = nullptr;
         return;
       }
       // persist sessions to upstream and downstream routers until the commit
@@ -243,15 +244,6 @@
             // store it into netdb if we don't have it
             if(!n->Has(rc.pubkey))
             {
-<<<<<<< HEAD
-=======
-              static std::function< void(std::shared_ptr< LRCMFrameDecrypt >) > cb =
-                  [](std::shared_ptr< LRCMFrameDecrypt > ctx) {
-                    ctx->context->ForwardLRCM(ctx->hop->info.upstream,
-                                              ctx->frames);
-                    ctx->hop = nullptr;
-                  };
->>>>>>> c576b8dd
               llarp::Logic* logic = self->context->Router()->logic();
               n->InsertAsync(rc, logic, [=]() {
                 self->context->ForwardLRCM(self->hop->info.upstream,
