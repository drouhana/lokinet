--- conflicted
+++ resolved
@@ -74,11 +74,7 @@
   uint32_t out_bytes = write_buffer - bufferBegin;
   llarp::LogDebug("Sending 404, ", out_bytes, " bytes");
   // struct llarp_udp_io *udp = (struct llarp_udp_io *)request->user;
-<<<<<<< HEAD
-  request->sendto_hook(request->user, request->from, buf, out_bytes);
-=======
-  request->sendto_hook(request->user, from, llarp::InitBuffer(buf, out_bytes));
->>>>>>> 75f5d748
+  request->sendto_hook(request->user, request->from, llarp::InitBuffer(buf, out_bytes));
 }
 
 void
@@ -145,11 +141,7 @@
   uint32_t out_bytes = write_buffer - bufferBegin;
   llarp::LogDebug("Sending cname, ", out_bytes, " bytes");
   // struct llarp_udp_io *udp = (struct llarp_udp_io *)request->user;
-<<<<<<< HEAD
-  request->sendto_hook(request->user, request->from, buf, out_bytes);
-=======
-  request->sendto_hook(request->user, from, llarp::InitBuffer(buf, out_bytes));
->>>>>>> 75f5d748
+  request->sendto_hook(request->user, request->from, llarp::InitBuffer(buf, out_bytes));
 }
 
 void
@@ -187,11 +179,7 @@
   uint32_t out_bytes = write_buffer - bufferBegin;
   llarp::LogDebug("Sending reverse: ", reverse, " ", out_bytes, " bytes");
   // struct llarp_udp_io *udp = (struct llarp_udp_io *)request->user;
-<<<<<<< HEAD
-  request->sendto_hook(request->user, request->from, buf, out_bytes);
-=======
-  request->sendto_hook(request->user, from, llarp::InitBuffer(buf, out_bytes));
->>>>>>> 75f5d748
+  request->sendto_hook(request->user, request->from, llarp::InitBuffer(buf, out_bytes));
 }
 
 // FIXME: we need an DNS answer not a sockaddr
@@ -259,11 +247,7 @@
   uint32_t out_bytes = write_buffer - bufferBegin;
   llarp::LogDebug("Sending found, ", out_bytes, " bytes");
   // struct llarp_udp_io *udp = (struct llarp_udp_io *)request->user;
-<<<<<<< HEAD
-  request->sendto_hook(request->user, request->from, buf, out_bytes);
-=======
-  request->sendto_hook(request->user, from, llarp::InitBuffer(buf, out_bytes));
->>>>>>> 75f5d748
+  request->sendto_hook(request->user, request->from, llarp::InitBuffer(buf, out_bytes));
 }
 
 void
@@ -369,7 +353,7 @@
   // bytes");
 
   server_request->sendto_hook(server_request->user, server_request->from,
-                              test.data(), test.size());
+                              llarp::Buffer(test));
 
   llarp_host_resolved(client_request);
   return;
@@ -551,17 +535,7 @@
       &llarp_sendto_dns_hook_func;  // set sock hook
 
   // llarp::LogInfo("Server request's UDP ", llarp_dns_request->user);
-<<<<<<< HEAD
-  llarp_buffer_t buffer;
-  buffer.base = (byte_t *)buf;
-  buffer.cur  = buffer.base;
-  buffer.sz   = sz;
-
-  handle_recvfrom(buffer, llarp_dns_request);
-=======
-  handle_recvfrom((const char *)buf.base, buf.sz, llarp_dns_request->from,
-                  llarp_dns_request);
->>>>>>> 75f5d748
+  handle_recvfrom(buf, llarp_dns_request);
 }
 
 void
