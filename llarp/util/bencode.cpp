#include <util/bencode.h>
#include <util/logger.hpp>
#include <cstdlib>
#include <inttypes.h>
#include <stdio.h>

bool
bencode_read_integer(struct llarp_buffer_t* buffer, uint64_t* result)
{
  size_t len;
  if(*buffer->cur != 'i')
    return false;

  char numbuf[32];

  buffer->cur++;

  len = buffer->read_until('e', (byte_t*)numbuf, sizeof(numbuf) - 1);
  if(!len)
  {
    return false;
  }

  buffer->cur++;

  numbuf[len] = '\0';
  *result     = std::strtoull(numbuf, nullptr, 10);
  return true;
}

bool
bencode_read_string(llarp_buffer_t* buffer, llarp_buffer_t* result)
{
  char numbuf[10];

  size_t len = buffer->read_until(':', (byte_t*)numbuf, sizeof(numbuf) - 1);
  if(!len)
    return false;

  numbuf[len]   = '\0';
  const int num = atoi(numbuf);
  if(num < 0)
  {
    return false;
  }

  const size_t slen = num;

  buffer->cur++;

  len = buffer->size_left();
  if(len < slen)
  {
    return false;
  }

  result->base = buffer->cur;
  result->cur  = buffer->cur;
  result->sz   = slen;
  buffer->cur += slen;
  return true;
}

bool
bencode_write_bytestring(llarp_buffer_t* buff, const void* data, size_t sz)
{
  if(!buff->writef("%zu:", sz))
  {
    return false;
  }
  return buff->write(reinterpret_cast< const char* >(data),
                     reinterpret_cast< const char* >(data) + sz);
}

bool
bencode_write_uint64(llarp_buffer_t* buff, uint64_t i)
{
<<<<<<< HEAD
  std::string str = "i";
  str += std::to_string(i);
  str += "e";
  return buff->write(str.begin(), str.end());
=======
#ifndef __LP64__
  if(!buff->writef("i%llu", i))
#else
#if(__APPLE__ && __MACH__)
  if(!buff->writef("i%llu", i))
#else
  if(!buff->writef("i%lu", i))
#endif
#endif
  {
    return false;
  }

  static const char letter[1] = {'e'};
  assert(std::distance(std::begin(letter), std::end(letter)) == 1);
  return buff->write(std::begin(letter), std::end(letter));
>>>>>>> 335e66a6
}

bool
bencode_write_version_entry(llarp_buffer_t* buff)
{
  return buff->writef("1:vi%de", LLARP_PROTO_VERSION);
}

bool
bencode_start_list(llarp_buffer_t* buff)
{
  static const char letter[1] = {'l'};
  assert(std::distance(std::begin(letter), std::end(letter)) == 1);
  return buff->write(std::begin(letter), std::end(letter));
}

bool
bencode_start_dict(llarp_buffer_t* buff)
{
  static const char letter[1] = {'d'};
  assert(std::distance(std::begin(letter), std::end(letter)) == 1);
  return buff->write(std::begin(letter), std::end(letter));
}

bool
bencode_end(llarp_buffer_t* buff)
{
  static const char letter[1] = {'e'};
  assert(std::distance(std::begin(letter), std::end(letter)) == 1);
  return buff->write(std::begin(letter), std::end(letter));
}

bool
bencode_read_dict(llarp_buffer_t* buff, struct dict_reader* r)
{
  llarp_buffer_t strbuf;      // temporary buffer for current element
  r->buffer = buff;           // set up dict_reader
  if(*r->buffer->cur != 'd')  // ensure is a dictionary
    return false;
  r->buffer->cur++;
  while(r->buffer->size_left() && *r->buffer->cur != 'e')
  {
    if(bencode_read_string(r->buffer, &strbuf))
    {
      if(!r->on_key(r, &strbuf))  // check for early abort
        return false;
    }
    else
      return false;
  }

  if(*r->buffer->cur != 'e')
  {
    llarp::LogWarn("reading dict not ending on 'e'");
    // make sure we're at dictionary end
    return false;
  }
  r->buffer->cur++;
  return r->on_key(r, nullptr);
}

bool
bencode_read_list(llarp_buffer_t* buff, struct list_reader* r)
{
  r->buffer = buff;
  if(*r->buffer->cur != 'l')  // ensure is a list
  {
    llarp::LogWarn("bencode::bencode_read_list - expecting list got ",
                   *r->buffer->cur);
    return false;
  }

  r->buffer->cur++;
  while(r->buffer->size_left() && *r->buffer->cur != 'e')
  {
    if(!r->on_item(r, true))  // check for early abort
      return false;
  }
  if(*r->buffer->cur != 'e')  // make sure we're at a list end
    return false;
  r->buffer->cur++;
  return r->on_item(r, false);
}<|MERGE_RESOLUTION|>--- conflicted
+++ resolved
@@ -75,12 +75,6 @@
 bool
 bencode_write_uint64(llarp_buffer_t* buff, uint64_t i)
 {
-<<<<<<< HEAD
-  std::string str = "i";
-  str += std::to_string(i);
-  str += "e";
-  return buff->write(str.begin(), str.end());
-=======
 #ifndef __LP64__
   if(!buff->writef("i%llu", i))
 #else
@@ -97,7 +91,6 @@
   static const char letter[1] = {'e'};
   assert(std::distance(std::begin(letter), std::end(letter)) == 1);
   return buff->write(std::begin(letter), std::end(letter));
->>>>>>> 335e66a6
 }
 
 bool
