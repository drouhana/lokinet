--- conflicted
+++ resolved
@@ -20,34 +20,5 @@
 llarp_time_t
 llarp_time_now_ms()
 {
-<<<<<<< HEAD
   return llarp::time_since_epoch< std::chrono::milliseconds >();
-=======
-  struct timeval tv;
-  struct timezone z;
-  z.tz_minuteswest = 0;
-  time_t t         = time(nullptr);
-  z.tz_dsttime     = gmtime(&t)->tm_isdst;
-  gettimeofday(&tv, &z);
-  llarp_time_t timeNow =
-      (llarp_time_t)(tv.tv_sec) * 1000 + (llarp_time_t)(tv.tv_usec) / 1000;
-  return timeNow;
->>>>>>> b4dbca68
-}
-
-llarp_seconds_t
-llarp_time_now_sec()
-{
-<<<<<<< HEAD
-  return llarp::time_since_epoch< std::chrono::seconds >();
-=======
-  struct timeval tv;
-  struct timezone z;
-  z.tz_minuteswest = 0;
-  time_t t         = time(nullptr);
-  z.tz_dsttime     = gmtime(&t)->tm_isdst;
-  gettimeofday(&tv, &z);
-  llarp_time_t timeNow = tv.tv_sec;
-  return timeNow;
->>>>>>> b4dbca68
 }